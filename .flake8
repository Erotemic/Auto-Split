[flake8]
color=always
max-line-length=120
; Auto generated
exclude=src/gen/
ignore=
  W503, ; Linebreak before binary operator
  Y015, ; Allow default value other than "..."
  E402, ; Allow imports at the bottom of file
  Y026, ; Not using typing_extensions
per-file-ignores=
<<<<<<< HEAD
    ; Function bodys contain other than just ... (eg: raise)
    ; Default values for typed arguments
    typings/win32typing/__init__.pyi: Q000,E704,E501,N8,  Y021,Y020,  Y010,Y011
    typings/win32-stubs/win32gui.pyi: Q000,E704,E501,N8,  Y021,Y020,  Y010,Y011

    ; Docstrings in type stubs
    ; Quoted annotations
    ; TypeAlias
    typings/win32*/*:                 Q000,E704,E501,N8,  Y021,Y020,Y026

    ; Docstrings in type stubs
    ; Function bodys contain other than just ... (eg: raise)
    ; TypeAlias
    ; Single quote docstrings
    typings/cv2-stubs/__init__.pyi:   Q000,E704,E501,N8,  Y021,Y010,Y026, Q002
=======
    ; Docstrings in type stubs
    ; Function bodys contain other than just ... (eg: raise)

    ; Single quote docstrings
    typings/cv2-stubs/__init__.pyi:   Q000,E704,E501,N8,  Y021,Y010,  Q002
>>>>>>> fa6037b9

    ; Quotes
    ; Allow ... on same line as def
    ; Line too long
    ; Naming stuff
    typings/**:                       Q000,E704,E501,N8

; PyQt methods
ignore-names=closeEvent,paintEvent,keyPressEvent,mousePressEvent,mouseMoveEvent,mouseReleaseEvent
; McCabe max-complexity is also taken care of by Pylint and doesn't fail the build there
; So this is the hard limit
max-complexity=32
inline-quotes="<|MERGE_RESOLUTION|>--- conflicted
+++ resolved
@@ -9,29 +9,11 @@
   E402, ; Allow imports at the bottom of file
   Y026, ; Not using typing_extensions
 per-file-ignores=
-<<<<<<< HEAD
-    ; Function bodys contain other than just ... (eg: raise)
-    ; Default values for typed arguments
-    typings/win32typing/__init__.pyi: Q000,E704,E501,N8,  Y021,Y020,  Y010,Y011
-    typings/win32-stubs/win32gui.pyi: Q000,E704,E501,N8,  Y021,Y020,  Y010,Y011
-
-    ; Docstrings in type stubs
-    ; Quoted annotations
-    ; TypeAlias
-    typings/win32*/*:                 Q000,E704,E501,N8,  Y021,Y020,Y026
-
-    ; Docstrings in type stubs
-    ; Function bodys contain other than just ... (eg: raise)
-    ; TypeAlias
-    ; Single quote docstrings
-    typings/cv2-stubs/__init__.pyi:   Q000,E704,E501,N8,  Y021,Y010,Y026, Q002
-=======
     ; Docstrings in type stubs
     ; Function bodys contain other than just ... (eg: raise)
 
     ; Single quote docstrings
     typings/cv2-stubs/__init__.pyi:   Q000,E704,E501,N8,  Y021,Y010,  Q002
->>>>>>> fa6037b9
 
     ; Quotes
     ; Allow ... on same line as def
