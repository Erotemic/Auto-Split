--- conflicted
+++ resolved
@@ -2,29 +2,16 @@
 color=always
 max-line-length=120
 ; Auto generated
-<<<<<<< HEAD
-exclude=src/gen/
-ignore=
-  W503, ; Linebreak before binary operator
-  Y015, ; Allow default value other than "..."
-=======
 exclude=src/gen/, typings/cv2-stubs/__init__.pyi
 ignore=
   W503, ; Linebreak before binary operator
->>>>>>> 3f9254b6
   E402, ; Allow imports at the bottom of file
   Y026, ; Not using typing_extensions
 per-file-ignores=
     ; Docstrings in type stubs
     ; Function bodys contain other than just ... (eg: raise)
-<<<<<<< HEAD
-
-    ; Single quote docstrings
-    typings/cv2-stubs/__init__.pyi:   Q000,E704,E501,N8,  Y021,Y010,  Q002
-=======
     ; Single quote docstrings
     typings/cv2-stubs/__init__.pyi: Q000,E704,E501,N8, Y021,Y010,Q002
->>>>>>> 3f9254b6
 
     ; Quotes
     ; Allow ... on same line as def
