--- conflicted
+++ resolved
@@ -23,11 +23,7 @@
 reportUninitializedInstanceVariable="error"
 reportUnnecessaryTypeIgnoreComment="error"
 reportUnusedCallResult="none"
-<<<<<<< HEAD
 exclude = [
-=======
-ignore = [
->>>>>>> 3f9254b6
   # Auto generated
   "src/gen/",
   # We expect stub files to be incomplete or contain useless statements
