<<<<<<< HEAD
# <img src="https://raw.githubusercontent.com/Avasam/Auto-Split/main/res/icon.ico" alt="LiveSplit" height="42" width="45" align="top"/> AutoSplit

This program compares split images to a capture region of any window (OBS, xsplit, etc.) and automatically hits your split hotkey when there is a match. It can be used in tandem with any speedrun timer that accepts hotkeys (LiveSplit, wsplit, etc.). The purpose of this program is to remove the need to manually press your split hotkey and also increase the accuracy of your splits.

![Example](res/example1.5.0.gif)
=======
# <img src="https://raw.githubusercontent.com/Toufool/Auto-Split/master/res/icon.ico" alt="LiveSplit" height="42" width="45" align="top"/> AutoSplit</h1>

This program compares split images to a capture region of any window (OBS, xsplit, etc.) and automatically hits your split hotkey when there is a match. It can be used in tandem with any speedrun timer that accepts hotkeys (LiveSplit, wsplit, etc.). The purpose of this program is to remove the need to manually press your split hotkey and also increase the accuracy of your splits.

![example](res/example1.5.0.gif)
>>>>>>> f763e737

# TUTORIAL

## DOWNLOAD AND OPEN

### Compatability

<<<<<<< HEAD
- Windows 7, 10, and 11

### Opening the program

- Download the [latest version](https://github.com/austinryan/Auto-Split/releases)
=======
- Windows 7, 10, and 11.

### Opening the program

- Download the [latest version](/Toufool/Auto-Split/releases)
>>>>>>> f763e737
- Extract the file and open AutoSplit.exe.

### Building

<<<<<<< HEAD
(This is not required for normal use)
- Microsoft Visual C++ 14.0 or greater may be required. Get it with [Microsoft C++ Build Tools](https://visualstudio.microsoft.com/visual-cpp-build-tools/) 
- Read [requirements.txt](/scripts/requirements.txt) for information on how to run/build the python code
  - Run `.\scripts\install.bat` to install all dependencies
  - Run the app directly with `py .\src\AutoSplit.py`
  - Run `.\scripts\build.bat` to build an executable
- Recompile resources after modifications by running `.\scripts\compile_resources.bat`
=======
- Read [requirements.txt](/requirements.txt) for information on how to run/build the python code (this is not required for normal use).
>>>>>>> f763e737

## Split Image Folder

- Supported image file types: .png, .jpg, .jpeg, .bmp, and [more](https://docs.opencv.org/3.0-beta/modules/imgcodecs/doc/reading_and_writing_images.html#imread).
- Images can be any size.
- Images are matched in alphanumerical order.
- Recommended filenaming convention: `001_SplitName.png, 002_SplitName.png, 003_SplitName.png`...
- Custom split image settings are handled in the filename. See how [here](https://github.com/Toufool/Auto-Split#custom-split-image-settings).
- Images can be created using Print Screen, [Snipping Tool](https://support.microsoft.com/en-us/help/4027213/windows-10-open-snipping-tool-and-take-a-screenshot), or AutoSplit's Take Screenshot button.

## Capture Region

- This is the region that your split images are compared to. Usually, this is going to be the full game screen.
- Click "Select Region"
- Click and drag to form a rectangle over the region you want to capture.
- Adjust the x, y, width, and height of the capture region manually to make adjustments as needed.
- If you want to align your capture region by using a reference image, click "Align Region"
- You can freely move the window that the program is capturing, but resizing the window will cause the capture region to change.
- Once you are happy with your capture region, you may unselect Live Capture Region to decrease CPU usage if you wish.
- You can save a screenshot of the capture region to your split image folder using the Take Screenshot button.

## Max FPS

- Calculates the maximum comparison rate of the capture region to split images. This value will likely be much higher than needed, so it is highly recommended to limit your FPS depending on the frame rate of the game you are capturing.

## OPTIONS

### Comparison Method

- There are three comparison methods to choose from: L2 Norm, Histograms, and pHash.
  - L2 Norm: This method finds the difference between each pixel, squares it, and sums it over the entire image and takes the square root. This is very fast but is a problem if your image is high frequency. Any translational movement or rotation can cause similarity to be very different.
  - Histograms: An explanation on Histograms comparison can be found [here](https://mpatacchiola.github.io/blog/2016/11/12/the-simplest-classifier-histogram-intersection.html). This is a great method to use if you are using several masked images.
  - pHash: An explanation on pHash comparison can be found [here](http://www.hackerfactor.com/blog/index.php?/archives/432-Looks-Like-It.html). It is highly recommended to NOT use pHash if you use masked images. It is very inaccurate.
- Note: v1.0 used L2 Norm.

### Show Live Similarity

- Displays the live similarity between the capture region and the current split image. This number is between 0 and 1, with 1 being a perfect match.

### Show Highest Similarity

- Shows the highest similarity between the capture region and current split image.

### Similarity Threshold

- When the live similarity goes above this value, the program hits your split hotkey and moves to the next split image.

### Pause Time

- Time in seconds that the program stops comparison after a split. Useful for if you have two of the same split images in a row and want to avoid double-splitting. Also useful for reducing CPU usage.

### Delay Time

- Time in milliseconds that the program waits before hitting the split hotkey for that specific split.

### Custom Split Image Settings

- Each split image can have different thresholds, pause times, delay split times, loop amounts, and can be flagged.
- These settings are handled in the image's filename.
- Custom thresholds are place between parenthesis `()` in the filename and the custom thresholds checkbox must be checked. All images must have a custom threshold if the box is checked.
- Custom pause times are placed between square brackets `[]` in the filename and the custom pause times checkbox must be checked. All images must have a custom threshold if the box is checked.
- Custom delay times are placed between hash signs `##` in the filename. Note that these are in milliseconds. For example, a 10 second split delay would be `#10000#`. You cannot skip or undo splits during split delays.
- Image loop amounts are placed between at symbols `@@` in the filename. For example, a specific image that you want to split 5 times in a row would be `@5@`. The current loop # is conveniently located beneath the current split image.
- Flags are placed between curly brackets `{}` in the filename. Multiple flags are placed in the same set of curly brackets. Current available flags:
  - {d} dummy split image. When matched, it moves to the next image without hitting your split hotkey.
  - {b} split when similarity goes below the threshold rather than above. When a split image filename has this flag, the split image similarity will go above the threshold, do nothing, and then split the next time the similarity goes below the threshold.
  - {p} pause flag. When a split image filename has this flag, it will hit your pause hotkey rather than your split hokey.
  - A pause flag and a dummy flag `{pd}` cannot be used together
- Filename examples:
  - `001_SplitName_(0.9)_[10].png` is a split image with a threshold of 0.9 and a pause time of 10 seconds.
  - `002_SplitName_(0.9)_[10]_{d}.png` is the second split image with a threshold of 0.9, pause time of 10, and is a dummy split.
  - `003_SplitName_(0.85)_[20]_#3500#.png` is the third split image with a threshold of 0.85, pause time of 20 and has a delay split time of 3.5 seconds.
  - `004_SplitName(0.9)_[10]_#3500#_@3@_{b}.png` is the fourth split image with a threshold of 0.9, pause time of 10 seconds, delay split time of 3.5 seconds, will loop 3 times, and will split when similarity is below the threshold rather than above.
  
### How to Create a Masked Image
<<<<<<< HEAD

The best way to create a masked image is to set your capture region as the entire game screen, take a screenshot, and use a program like [paint.net](https://www.getpaint.net/) to "erase" (make transparent) everything you don't want the program to compare. More on how to creating images with transparency using paint.net can be found in [this tutorial](https://www.youtube.com/watch?v=v53kkUYFVn8). For visualization, here is what the capture region compared to a masked split image looks like if you would want to split on "Shine Get!" text in Super Mario Sunshine:

![Mask Example](res/mask_example_image.PNG)

### Reset image

You can have one (and only one) image with the keyword `reset` in its name. AutoSplit will press the reset button when it finds this image. This image will only be used for resets and it will not be tied to any split. You can set a probability and pause time for it. A custom threshold MUST be applied to this image. The pause time is the amount of seconds AutoSplit will wait before checking for the reset image once the run starts. Also the image can be masked, for example: `Reset_(0.95)_[10].png`.
=======

The best way to create a masked image is to set your capture region as the entire game screen, take a screenshot, and use a program like [paint.net](https://www.getpaint.net/) to "erase" (make transparent) everything you don't want the program to compare. More on how to creating images with transparency using paint.net can be found in [this tutorial](https://www.youtube.com/watch?v=v53kkUYFVn8). The last thing you need to do is add {m} to the filename. For visualization, here is what the capture region compared to a masked split image looks like if you would want to split on "Shine Get!" text in Super Mario Sunshine:

![mask_example](res/mask_example_image.PNG)

### Reset image

You can have one (and only one) image with the keyword `reset` in its name. AutoSplit will press the reset button when it finds this image. This image will only be used for resets and it will not be tied to any split. You can set a probability and pause time for it. A custom threshold MUST be applied to this image. The pause time is the amount of seconds AutoSplit will wait before checking for the reset image once the run starts. Also the image can be masked, for example: `Reset_(0.95)_[10]_{m}.png`.
>>>>>>> f763e737

### Timer Global Hotkeys

- Click "Set Hotkey" on each hotkey to set the hotkeys to AutoSplit. The Start / Split hotkey and Pause hotkey must be the same as the one used in your preferred timer program in order for the splitting/pausing to work properly.
- Make sure that Global Hotkeys are enabled in your speedrun timer.
- All of these actions can also be handled by their corresponding buttons.
- Note that pressing your Pause Hotkey does not serve any function in AutoSplit itself and is strictly used for the Pause flag.

### Group dummy splits when undoing / skipping

If this option is disabled, AutoSplit will not account for dummy splits when undoing/skipping. Meaning it will cycle through ths splits normally even if they are dummy splits (this was the normal behavior in versions 1.2.0 and older).

If it is enabled, AutoSplit will group dummy splits together with a real split when undoing/skipping. This basically allows you to tie one or more dummy splits to a real split to keep it in sync with LiveSplit/wsplit.

Examples:
Given these splits: 1 dummy, 2 normal, 3 dummy, 4 dummy, 5 normal, 6 normal.

In this situation you would have only 3 splits in LiveSplit/wsplit (even though there are 6 split images, only 3 are "real" splits). This basically results in 3 groups of splits: 1st split is images 1 and 2. 2nd split is images 3, 4 and 5. 3rd split is image 6.

- If you are in the 1st or 2nd image and press the skip key, it will end up on the 3rd image
- If you are in the 3rd, 4th or 5th image and press the undo key, it will end up on the 1st image
- If you are in the 3rd, 4th or 5th image and press the skip key, it will end up on the 6th image
- If you are in the 6th image and press the undo key, it will end up on the 3rd image

Please note this option cannot currently be used if you have any loop parameter `@@` greater than 1 in any image.

### Loop Split Images

If this option is enabled, when the last split meets the threshold and splits, AutoSplit will loop back to the first split image and continue comparisons.
If this option is disabled, when the last split meets the threshold and splits, AutoSplit will stop running comparisons.
This option does not loop single, specific images. See the Custom Split Image Settings section above for this feature.

### Auto Start On Reset

If this option is enabled, when the reset hotkey is hit, the reset button is pressed, or the reset split image meets its threshold, AutoSplit will reset and automatically start again back at the first split image.
If this option is disabled, when the reset hotkey is hit, the reset button is pressed, or the reset split image meets its threshold, AutoSplit will stop running comparisons.

### Settings

- Settings files use the extension `.pkl`. Settings files can be saved and opened by using File -> Save Settings As... and File -> Load Settings. A settings file can be loaded upon opening AutoSplit if placed in the same directory as AutoSplit.exe.
- For v1.4 and below, settings work differently. Each time AutoSplit is closed, it saves a the setting file `settings.pkl` to the directory AutoSplit.exe is located in. This settings file must be in the same directory as AutoSplit.exe and is loaded upon opening the program. Settings can be reloaded using the Reload Settings button.
- The settings in the settings file include split image directory, capture region, capture region dimensions, fps limit, threshold and pause time settings, all hotkeys, "Group dummy splits when undoing/skipping" check box, "Loop Split Images" check box, and "Auto Start On Reset" check box.
- If you are upgrading to Windows 11, it's possible that save files may not transfer perfectly. You may need to readjust or reselect your Capture Region, for example.

## Known Limitations

- For many games, it will be difficult to find a split image for the last split of the run.
- The window of the capture region cannot be minimized.

<<<<<<< HEAD
=======
## Known Issues

- Using numpad number keys when numlock is on does not split correctly. Either avoid using numpad or turn numlock off to avoid this issue.
- LiveSplit and wsplit will not split correctly if you are holding shift, ctrl, or alt when a match occurs.
- Numlock on keys are linked to numlock-off keys. For example, if you set your reset hotkey to 2, you can hit arrow down and it will reset and vice versa.

>>>>>>> f763e737
## Resources

- Still need help? [Open an issue](https://github.com/Toufool/Auto-Split/issues)
- Join the [AutoSplit Discord](https://discord.gg/Qcbxv9y)

## Credits

- <https://github.com/harupy/> for the snipping tool code that I used to integrate into the autosplitter.
- [amaringos](https://twitter.com/amaringos) for the icon.
- [ZanasoBayncuh](https://twitter.com/ZanasoBayncuh) for motivating me to start this project back up and for all of the time spent testing and suggesting improvements.
- [Avasam](https://twitter.com/Avasam06) for their continued work on making an incredible amount of improvements and changes to AutoSplit while I have not had the time/motivation to do so.
- Created by [Toufool](https://twitter.com/Toufool) and [Faschz](https://twitter.com/faschz).

## Donate

If you enjoy using the program, please consider donating. Thank you!  

[![paypal](https://www.paypalobjects.com/en_US/i/btn/btn_donateCC_LG.gif)](https://www.paypal.com/cgi-bin/webscr?cmd=_donations&business=BYRHQG69YRHBA&item_name=AutoSplit+development&currency_code=USD&source=url)<|MERGE_RESOLUTION|>--- conflicted
+++ resolved
@@ -1,16 +1,8 @@
-<<<<<<< HEAD
 # <img src="https://raw.githubusercontent.com/Avasam/Auto-Split/main/res/icon.ico" alt="LiveSplit" height="42" width="45" align="top"/> AutoSplit
 
 This program compares split images to a capture region of any window (OBS, xsplit, etc.) and automatically hits your split hotkey when there is a match. It can be used in tandem with any speedrun timer that accepts hotkeys (LiveSplit, wsplit, etc.). The purpose of this program is to remove the need to manually press your split hotkey and also increase the accuracy of your splits.
 
 ![Example](res/example1.5.0.gif)
-=======
-# <img src="https://raw.githubusercontent.com/Toufool/Auto-Split/master/res/icon.ico" alt="LiveSplit" height="42" width="45" align="top"/> AutoSplit</h1>
-
-This program compares split images to a capture region of any window (OBS, xsplit, etc.) and automatically hits your split hotkey when there is a match. It can be used in tandem with any speedrun timer that accepts hotkeys (LiveSplit, wsplit, etc.). The purpose of this program is to remove the need to manually press your split hotkey and also increase the accuracy of your splits.
-
-![example](res/example1.5.0.gif)
->>>>>>> f763e737
 
 # TUTORIAL
 
@@ -18,34 +10,23 @@
 
 ### Compatability
 
-<<<<<<< HEAD
-- Windows 7, 10, and 11
-
-### Opening the program
-
-- Download the [latest version](https://github.com/austinryan/Auto-Split/releases)
-=======
 - Windows 7, 10, and 11.
 
 ### Opening the program
 
 - Download the [latest version](/Toufool/Auto-Split/releases)
->>>>>>> f763e737
 - Extract the file and open AutoSplit.exe.
 
 ### Building
 
-<<<<<<< HEAD
 (This is not required for normal use)
+
 - Microsoft Visual C++ 14.0 or greater may be required. Get it with [Microsoft C++ Build Tools](https://visualstudio.microsoft.com/visual-cpp-build-tools/) 
 - Read [requirements.txt](/scripts/requirements.txt) for information on how to run/build the python code
   - Run `.\scripts\install.bat` to install all dependencies
   - Run the app directly with `py .\src\AutoSplit.py`
   - Run `.\scripts\build.bat` to build an executable
 - Recompile resources after modifications by running `.\scripts\compile_resources.bat`
-=======
-- Read [requirements.txt](/requirements.txt) for information on how to run/build the python code (this is not required for normal use).
->>>>>>> f763e737
 
 ## Split Image Folder
 
@@ -121,7 +102,6 @@
   - `004_SplitName(0.9)_[10]_#3500#_@3@_{b}.png` is the fourth split image with a threshold of 0.9, pause time of 10 seconds, delay split time of 3.5 seconds, will loop 3 times, and will split when similarity is below the threshold rather than above.
   
 ### How to Create a Masked Image
-<<<<<<< HEAD
 
 The best way to create a masked image is to set your capture region as the entire game screen, take a screenshot, and use a program like [paint.net](https://www.getpaint.net/) to "erase" (make transparent) everything you don't want the program to compare. More on how to creating images with transparency using paint.net can be found in [this tutorial](https://www.youtube.com/watch?v=v53kkUYFVn8). For visualization, here is what the capture region compared to a masked split image looks like if you would want to split on "Shine Get!" text in Super Mario Sunshine:
 
@@ -130,16 +110,6 @@
 ### Reset image
 
 You can have one (and only one) image with the keyword `reset` in its name. AutoSplit will press the reset button when it finds this image. This image will only be used for resets and it will not be tied to any split. You can set a probability and pause time for it. A custom threshold MUST be applied to this image. The pause time is the amount of seconds AutoSplit will wait before checking for the reset image once the run starts. Also the image can be masked, for example: `Reset_(0.95)_[10].png`.
-=======
-
-The best way to create a masked image is to set your capture region as the entire game screen, take a screenshot, and use a program like [paint.net](https://www.getpaint.net/) to "erase" (make transparent) everything you don't want the program to compare. More on how to creating images with transparency using paint.net can be found in [this tutorial](https://www.youtube.com/watch?v=v53kkUYFVn8). The last thing you need to do is add {m} to the filename. For visualization, here is what the capture region compared to a masked split image looks like if you would want to split on "Shine Get!" text in Super Mario Sunshine:
-
-![mask_example](res/mask_example_image.PNG)
-
-### Reset image
-
-You can have one (and only one) image with the keyword `reset` in its name. AutoSplit will press the reset button when it finds this image. This image will only be used for resets and it will not be tied to any split. You can set a probability and pause time for it. A custom threshold MUST be applied to this image. The pause time is the amount of seconds AutoSplit will wait before checking for the reset image once the run starts. Also the image can be masked, for example: `Reset_(0.95)_[10]_{m}.png`.
->>>>>>> f763e737
 
 ### Timer Global Hotkeys
 
@@ -189,15 +159,6 @@
 - For many games, it will be difficult to find a split image for the last split of the run.
 - The window of the capture region cannot be minimized.
 
-<<<<<<< HEAD
-=======
-## Known Issues
-
-- Using numpad number keys when numlock is on does not split correctly. Either avoid using numpad or turn numlock off to avoid this issue.
-- LiveSplit and wsplit will not split correctly if you are holding shift, ctrl, or alt when a match occurs.
-- Numlock on keys are linked to numlock-off keys. For example, if you set your reset hotkey to 2, you can hit arrow down and it will reset and vice versa.
-
->>>>>>> f763e737
 ## Resources
 
 - Still need help? [Open an issue](https://github.com/Toufool/Auto-Split/issues)
