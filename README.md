--- conflicted
+++ resolved
@@ -1,12 +1,7 @@
 # <img src="https://raw.githubusercontent.com/TouFool/Auto-Split/master/res/icon.ico" alt="LiveSplit" height="42" width="45" align="top"/> AutoSplit
 
-<<<<<<< HEAD
-This program compares split images to a capture region of any window (OBS, xsplit, etc.) and automatically hits your split hotkey when there is a match. It can be used in tandem with any speedrun timer that accepts hotkeys (LiveSplit, wsplit, etc.). The purpose of this program is to remove the need to manually press your split hotkey and also increase the accuracy of your splits.
-=======
 Easy to use image comparison based auto splitter for speedrunning on console or PC.
-
-This program compares split images to a capture region of any window (OBS, Streamlabs OBS, etc.) and automatically hits your split hotkey when there is a match. It can be used in tandem with any speedrun timer that accepts hotkeys (LiveSplit, wsplit, etc.). The purpose of this program is to remove the need to manually press your split hotkey and also increase the accuracy of your splits. 
->>>>>>> 7bd4541a
+This program compares split images to a capture region of any window (OBS Studio, Streamlabs OBS, etc.) and automatically hits your split hotkey when there is a match. It can be used in tandem with any speedrun timer that accepts hotkeys (LiveSplit, WSplit, etc.). The purpose of this program is to remove the need to manually press your split hotkey and also increase the accuracy of your splits.
 
 ![Example](res/example1.5.0.gif)
 
@@ -186,11 +181,8 @@
 - [amaringos](https://twitter.com/amaringos) for the icon.
 - [ZanasoBayncuh](https://twitter.com/ZanasoBayncuh) for motivating me to start this project back up and for all of the time spent testing and suggesting improvements.
 - [Avasam](https://twitter.com/Avasam06) for their continued work on making an incredible amount of improvements and changes to AutoSplit while I have not had the time/motivation to do so.
-<<<<<<< HEAD
 - [KaDiWa](https://github.com/KaDiWa4) for the LiveSplit integration.
-=======
 - [Tyron18](https://twitter.com/Tyron18_) for assisting with Windows 11 testing
->>>>>>> 7bd4541a
 - Created by [Toufool](https://twitter.com/Toufool) and [Faschz](https://twitter.com/faschz).
 
 ## Donate
