from __future__ import annotations
from dataclasses import dataclass
from typing import Optional, cast, TYPE_CHECKING

if TYPE_CHECKING:
    from AutoSplit import AutoSplit

import os

import ctypes
import ctypes.wintypes
import cv2
import numpy as np
from PyQt6 import QtCore, QtGui, QtTest, QtWidgets
from win32 import win32gui
from win32con import GA_ROOT, MAXBYTE, SM_XVIRTUALSCREEN, SM_YVIRTUALSCREEN, SM_CXVIRTUALSCREEN, SM_CYVIRTUALSCREEN
from winsdk.windows.graphics.capture import Direct3D11CaptureFramePool, GraphicsCapturePicker, GraphicsCaptureItem, \
    GraphicsCaptureSession
from winsdk.windows.foundation import IAsyncOperation, AsyncStatus
from winsdk._winrt import initialize_with_window
from winsdk.windows.media.capture import MediaCapture
from winsdk.windows.graphics.directx import DirectXPixelFormat
from winsdk.windows.graphics import SizeInt32

import capture_windows
import error_messages
<<<<<<< HEAD
=======
from capture_method import CaptureMethod
>>>>>>> e5a185d1

SUPPORTED_IMREAD_FORMATS = [
    ("Windows bitmaps", "*.bmp *.dib"),
    ("JPEG files", "*.jpeg *.jpg *.jpe"),
    ("JPEG 2000 files", "*.jp2"),
    ("Portable Network Graphics", "*.png"),
    ("WebP", "*.webp"),
    ("Portable image format", "*.pbm *.pgm *.ppm *.pxm *.pnm"),
    ("PFM files", "*.pfm"),
    ("Sun rasters", "*.sr *.ras"),
    ("TIFF files", "*.tiff *.tif"),
    ("OpenEXR Image files", "*.exr"),
    ("Radiance HDR", "*.hdr *.pic"),
]
"""https://docs.opencv.org/4.5.4/d4/da8/group__imgcodecs.html#ga288b8b3da0892bd651fce07b3bbd3a56"""
IMREAD_EXT_FILTER = "All Files (" \
    + " ".join([f"{extensions}" for _, extensions in SUPPORTED_IMREAD_FORMATS]) \
    + ");;"\
    + ";;".join([f"{format} ({extensions})" for format, extensions in SUPPORTED_IMREAD_FORMATS])
WINDOWS_SHADOW_SIZE = 8
WINDOWS_TOPBAR_SIZE = 24
user32 = ctypes.windll.user32


def select_region(autosplit: AutoSplit):
    # Create a screen selector widget
    selector = SelectRegionWidget()

    # Need to wait until the user has selected a region using the widget before moving on with
    # selecting the window settings
    while True:
        width = selector.width()
        height = selector.height()
        x = selector.x()
        y = selector.y()
        if width > 0 and height > 0:
            break
        # Email sent to pyqt@riverbankcomputing.com
        QtTest.QTest.qWait(1)  # type: ignore
    del selector

    hwnd, window_text = __get_window_from_point(x, y)
    # Don't select desktop
    if not hwnd or not window_text:
        error_messages.region()
        return
    autosplit.hwnd = hwnd
    autosplit.settings_dict["captured_window_title"] = window_text

    offset_x, offset_y, *_ = win32gui.GetWindowRect(autosplit.hwnd)
    __set_region_values(autosplit,
                        left=x - offset_x,
                        top=y - offset_y,
                        width=width,
                        height=height)


media_capture = MediaCapture()
media_capture.initialize_async()


@dataclass
class WindowsGraphicsCapture:
    size: SizeInt32
    frame_pool: Direct3D11CaptureFramePool
    # Prevent session from being garbage collected
    session: GraphicsCaptureSession
    last_captured_frame: Optional[cv2.ndarray]


def select_graphics_item(autosplit: AutoSplit):
    def callback(async_operation: IAsyncOperation[GraphicsCaptureItem], async_status: AsyncStatus):
        if async_status != AsyncStatus.COMPLETED:
            return
        item = async_operation.get_results()
        autosplit.settings_dict["captured_window_title"] = item.display_name
        device = media_capture.media_capture_settings.direct3_d11_device
        frame_pool = Direct3D11CaptureFramePool.create_free_threaded(
            device,
            DirectXPixelFormat.B8_G8_R8_A8_UINT_NORMALIZED,
            1,
            item.size)
        session = frame_pool.create_capture_session(item)
        session.is_cursor_capture_enabled = False
        session.start_capture()
        autosplit.windows_graphics_capture = WindowsGraphicsCapture(
            item.size, frame_pool, session, None)  # pyright: ignore

    picker = GraphicsCapturePicker()
    initialize_with_window(picker, autosplit.effectiveWinId().__int__())
    picker.pick_single_item_async().completed = callback


def select_window(autosplit: AutoSplit):
    if autosplit.settings_dict["capture_method"] == CaptureMethod.WINDOWS_GRAPHICS_CAPTURE:
        select_graphics_item(autosplit)
        return
    # Create a screen selector widget
    selector = SelectWindowWidget()

    # Need to wait until the user has selected a region using the widget before moving on with
    # selecting the window settings
    while True:
        x = selector.x()
        y = selector.y()
        if x and y:
            break
        # Email sent to pyqt@riverbankcomputing.com
        QtTest.QTest.qWait(1)  # type: ignore
    del selector

    hwnd, window_text = __get_window_from_point(x, y)
    # Don't select desktop
    if not hwnd or not window_text:
        error_messages.region()
        return
    autosplit.hwnd = hwnd
    autosplit.settings_dict["captured_window_title"] = window_text

    # Getting window bounds
    # On Windows there is a shadow around the windows that we need to account for
    # The top bar with the window name is also not accounted for
    # HACK: This isn't an ideal solution because it assumes every window will have a top bar and shadows of default size
    # FIXME: Which results in cutting *into* windows which don't have shadows or have a smaller top bar
    _, __, width, height = win32gui.GetClientRect(autosplit.hwnd)
    __set_region_values(autosplit,
                        left=WINDOWS_SHADOW_SIZE,
                        top=WINDOWS_SHADOW_SIZE + WINDOWS_TOPBAR_SIZE,
                        width=width,
                        height=height - WINDOWS_TOPBAR_SIZE)


def __get_window_from_point(x: int, y: int):
    # Grab the window handle from the coordinates selected by the widget
    hwnd = cast(int, win32gui.WindowFromPoint((x, y)))

    # Want to pull the parent window from the window handle
    # By using GetAncestor we are able to get the parent window instead
    # of the owner window.
    while win32gui.IsChild(win32gui.GetParent(hwnd), hwnd):
        hwnd = cast(int, user32.GetAncestor(hwnd, GA_ROOT))

    window_text = win32gui.GetWindowText(hwnd)

    return hwnd, window_text


def align_region(autosplit: AutoSplit):
    # Check to see if a region has been set
    if not check_selected_region_exists(autosplit):
        error_messages.region()
        return
    # This is the image used for aligning the capture region to the best fit for the user.
    template_filename = QtWidgets.QFileDialog.getOpenFileName(
        autosplit,
        "Select Reference Image",
        "",
        IMREAD_EXT_FILTER,
    )[0]

    # Return if the user presses cancel
    if not template_filename:
        return

    template = cv2.imread(template_filename, cv2.IMREAD_COLOR)

    # Validate template is a valid image file
    if template is None:
        error_messages.align_region_image_type()
        return

    # Obtaining the capture of a region which contains the
    # subregion being searched for to align the image.
    capture = capture_windows.capture_region(autosplit)

    if capture is None:
        error_messages.region()
        return

    best_match, best_height, best_width, best_loc = __test_alignment(capture, template)

    # Go ahead and check if this satisfies our requirement before setting the region
    # We don't want a low similarity image to be aligned.
    if best_match < 0.9:
        error_messages.alignment_not_matched()
        return

    # The new region can be defined by using the min_loc point and the best_height and best_width of the template.
    __set_region_values(autosplit,
                        left=autosplit.settings_dict["capture_region"]["x"] + best_loc[0],
                        top=autosplit.settings_dict["capture_region"]["y"] + best_loc[1],
                        width=best_width,
                        height=best_height)


def __set_region_values(autosplit: AutoSplit, left: int, top: int, width: int, height: int):
    autosplit.settings_dict["capture_region"]["x"] = left
    autosplit.settings_dict["capture_region"]["y"] = top
    autosplit.settings_dict["capture_region"]["width"] = width
    autosplit.settings_dict["capture_region"]["height"] = height

    autosplit.x_spinbox.setValue(left)
    autosplit.y_spinbox.setValue(top)
    autosplit.width_spinbox.setValue(width)
    autosplit.height_spinbox.setValue(height)


def __test_alignment(capture: cv2.ndarray, template: cv2.ndarray):
    # Obtain the best matching point for the template within the
    # capture. This assumes that the template is actually smaller
    # than the dimensions of the capture. Since we are using SQDIFF
    # the best match will be the min_val which is located at min_loc.
    # The best match found in the image, set everything to 0 by default
    # so that way the first match will overwrite these values
    best_match = 0.0
    best_height = 0
    best_width = 0
    best_loc = (0, 0)

    # This tests 50 images scaled from 20% to 300% of the original template size
    for scale in np.linspace(0.2, 3, num=56):
        width = int(template.shape[1] * scale)
        height = int(template.shape[0] * scale)

        # The template can not be larger than the capture
        if width > capture.shape[1] or height > capture.shape[0]:
            continue

        resized = cv2.resize(template, (width, height), interpolation=cv2.INTER_NEAREST)

        result = cv2.matchTemplate(capture, resized, cv2.TM_SQDIFF)
        min_val, _, min_loc, *_ = cv2.minMaxLoc(result)

        # The maximum value for SQ_DIFF is dependent on the size of the template
        # we need this value to normalize it from 0.0 to 1.0
        max_error = resized.size * MAXBYTE * MAXBYTE
        similarity = 1 - (min_val / max_error)

        # Check if the similarity was good enough to get alignment
        if similarity > best_match:
            best_match = similarity
            best_width = width
            best_height = height
            best_loc = min_loc
    return best_match, best_height, best_width, best_loc


def validate_before_parsing(autosplit: AutoSplit, show_error: bool = True, check_empty_directory: bool = True):
    error = None
    if not autosplit.settings_dict["split_image_directory"]:
        error = error_messages.split_image_directory
    elif not os.path.isdir(autosplit.settings_dict["split_image_directory"]):
        error = error_messages.split_image_directory_not_found
    elif check_empty_directory and not os.listdir(autosplit.settings_dict["split_image_directory"]):
        error = error_messages.split_image_directory_empty
    elif not check_selected_region_exists(autosplit):
        error = error_messages.region
    if error and show_error:
        error()
    return not error


def check_selected_region_exists(autosplit: AutoSplit):
<<<<<<< HEAD
    return autosplit.camera or (autosplit.hwnd > 0 and win32gui.GetWindowText(autosplit.hwnd))
=======
    return (
        autosplit.settings_dict["capture_method"] == CaptureMethod.WINDOWS_GRAPHICS_CAPTURE
        and autosplit.windows_graphics_capture) \
        or (autosplit.hwnd > 0 and win32gui.GetWindowText(autosplit.hwnd))
>>>>>>> e5a185d1


class BaseSelectWidget(QtWidgets.QWidget):
    _x = 0
    _y = 0

    def x(self):
        return self._x

    def y(self):
        return self._y

    def __init__(self):
        super().__init__()
        # We need to pull the monitor information to correctly draw the geometry covering all portions
        # of the user's screen. These parameters create the bounding box with left, top, width, and height
        self.setGeometry(
            user32.GetSystemMetrics(SM_XVIRTUALSCREEN),
            user32.GetSystemMetrics(SM_YVIRTUALSCREEN),
            user32.GetSystemMetrics(SM_CXVIRTUALSCREEN),
            user32.GetSystemMetrics(SM_CYVIRTUALSCREEN))
        self.setWindowTitle(" ")
        self.setWindowOpacity(0.5)
        self.setWindowFlags(QtCore.Qt.WindowType.FramelessWindowHint)
        self.show()

    def keyPressEvent(self, a0: QtGui.QKeyEvent):
        if a0.key() == QtCore.Qt.Key.Key_Escape:
            self.close()


# Widget to select a window and obtain its bounds
class SelectWindowWidget(BaseSelectWidget):
    def mouseReleaseEvent(self, a0: QtGui.QMouseEvent):
        self._x = int(a0.position().x()) + self.geometry().x()
        self._y = int(a0.position().y()) + self.geometry().y()
        self.close()


# Widget for dragging screen region
# https://github.com/harupy/snipping-tool
class SelectRegionWidget(BaseSelectWidget):
    _right: int = 0
    _bottom: int = 0
    __begin = QtCore.QPoint()
    __end = QtCore.QPoint()

    def __init__(self):
        QtWidgets.QApplication.setOverrideCursor(QtGui.QCursor(QtCore.Qt.CursorShape.CrossCursor))
        super().__init__()

    def height(self):
        return self._bottom - self._y

    def width(self):
        return self._right - self._x

    def paintEvent(self, a0: QtGui.QPaintEvent):
        if self.__begin != self.__end:
            qpainter = QtGui.QPainter(self)
            qpainter.setPen(QtGui.QPen(QtGui.QColor("red"), 2))
            qpainter.setBrush(QtGui.QColor("opaque"))
            qpainter.drawRect(QtCore.QRect(self.__begin, self.__end))

    def mousePressEvent(self, a0: QtGui.QMouseEvent):
        self.__begin = a0.position().toPoint()
        self.__end = self.__begin
        self.update()

    def mouseMoveEvent(self, a0: QtGui.QMouseEvent):
        self.__end = a0.position().toPoint()
        self.update()

    def mouseReleaseEvent(self, a0: QtGui.QMouseEvent):
        if self.__begin != self.__end:
            # The coordinates are pulled relative to the top left of the set geometry,
            # so the added virtual screen offsets convert them back to the virtual screen coordinates
            self._x = min(self.__begin.x(), self.__end.x()) + self.geometry().x()
            self._y = min(self.__begin.y(), self.__end.y()) + self.geometry().y()
            self._right = max(self.__begin.x(), self.__end.x()) + self.geometry().x()
            self._bottom = max(self.__begin.y(), self.__end.y()) + self.geometry().y()

            self.close()

    def close(self):
        QtWidgets.QApplication.setOverrideCursor(QtGui.QCursor(QtCore.Qt.CursorShape.ArrowCursor))
        return super().close()<|MERGE_RESOLUTION|>--- conflicted
+++ resolved
@@ -24,10 +24,7 @@
 
 import capture_windows
 import error_messages
-<<<<<<< HEAD
-=======
-from capture_method import CaptureMethod
->>>>>>> e5a185d1
+from capture_method import DisplayCaptureMethod
 
 SUPPORTED_IMREAD_FORMATS = [
     ("Windows bitmaps", "*.bmp *.dib"),
@@ -122,7 +119,7 @@
 
 
 def select_window(autosplit: AutoSplit):
-    if autosplit.settings_dict["capture_method"] == CaptureMethod.WINDOWS_GRAPHICS_CAPTURE:
+    if autosplit.settings_dict["capture_method"] == DisplayCaptureMethod.WINDOWS_GRAPHICS_CAPTURE:
         select_graphics_item(autosplit)
         return
     # Create a screen selector widget
@@ -291,14 +288,11 @@
 
 
 def check_selected_region_exists(autosplit: AutoSplit):
-<<<<<<< HEAD
-    return autosplit.camera or (autosplit.hwnd > 0 and win32gui.GetWindowText(autosplit.hwnd))
-=======
-    return (
-        autosplit.settings_dict["capture_method"] == CaptureMethod.WINDOWS_GRAPHICS_CAPTURE
-        and autosplit.windows_graphics_capture) \
-        or (autosplit.hwnd > 0 and win32gui.GetWindowText(autosplit.hwnd))
->>>>>>> e5a185d1
+    if autosplit.settings_dict["capture_method"] == DisplayCaptureMethod.WINDOWS_GRAPHICS_CAPTURE:
+        return autosplit.windows_graphics_capture
+    if autosplit.settings_dict["capture_method"] in DisplayCaptureMethod:
+        return autosplit.hwnd > 0 and win32gui.GetWindowText(autosplit.hwnd)
+    return autosplit.camera
 
 
 class BaseSelectWidget(QtWidgets.QWidget):
