from __future__ import annotations
from typing import TYPE_CHECKING, List, Union
if TYPE_CHECKING:
    from AutoSplit import AutoSplit

from win32 import win32gui
from PyQt6 import QtCore, QtWidgets
import os
import sys
import keyboard
import pickle

from hotkeys import _hotkey_action
import design
import error_messages

# Get the directory of either AutoSplit.exe or AutoSplit.py
auto_split_directory = os.path.dirname(sys.executable if getattr(sys, 'frozen', False) else os.path.abspath(__file__))


def getSaveSettingsValues(self: AutoSplit):
    # get values to be able to save settings
    self.x = self.xSpinBox.value()
    self.y = self.ySpinBox.value()
    self.width = self.widthSpinBox.value()
    self.height = self.heightSpinBox.value()
    self.similarity_threshold = self.similaritythresholdDoubleSpinBox.value()
    self.comparison_index = self.comparisonmethodComboBox.currentIndex()
    self.pause = self.pauseDoubleSpinBox.value()
    self.fps_limit = self.fpslimitSpinBox.value()
    self.split_key = self.splitLineEdit.text()
    self.reset_key = self.resetLineEdit.text()
    self.skip_split_key = self.skipsplitLineEdit.text()
    self.undo_split_key = self.undosplitLineEdit.text()
    self.pause_key = self.pausehotkeyLineEdit.text()

    if self.groupDummySplitsCheckBox.isChecked():
        self.group_dummy_splits_undo_skip_setting = 1
    else:
        self.group_dummy_splits_undo_skip_setting = 0

    if self.loopCheckBox.isChecked():
        self.loop_setting = 1
    else:
        self.loop_setting = 0

    if self.autostartonresetCheckBox.isChecked():
        self.auto_start_on_reset_setting = 1
    else:
        self.auto_start_on_reset_setting = 0


def haveSettingsChanged(self: AutoSplit):
    self.getSaveSettingsValues()
    current_save_settings = [
        self.split_image_directory,
        self.similarity_threshold,
        self.comparison_index,
        self.pause,
        self.fps_limit,
        self.split_key,
        self.reset_key,
        self.skip_split_key,
        self.undo_split_key,
        self.pause_key,
        self.x,
        self.y,
        self.width,
        self.height,
        self.hwnd_title,
        0,
        0,
        self.group_dummy_splits_undo_skip_setting,
        self.loop_setting,
        self.auto_start_on_reset_setting]

    # One small caveat in this: if you load a settings file from an old version, but dont change settings,
    # the current save settings and last load settings will have different # of elements and it will ask
    # the user to save changes upon closing even though there were none
    return current_save_settings not in (self.last_loaded_settings, self.last_saved_settings)


def saveSettings(self: AutoSplit):
    if self.last_successfully_loaded_settings_file_path == None:
        self.saveSettingsAs()
    else:
        self.getSaveSettingsValues()
        self.last_saved_settings = [
            self.split_image_directory,
            self.similarity_threshold,
            self.comparison_index,
            self.pause,
            self.fps_limit,
            self.split_key,
            self.reset_key,
            self.skip_split_key,
            self.undo_split_key,
            self.pause_key,
            self.x,
            self.y,
            self.width,
            self.height,
            self.hwnd_title,
            0,
            0,
            self.group_dummy_splits_undo_skip_setting,
            self.loop_setting,
            self.auto_start_on_reset_setting]
        # save settings to a .pkl file
        with open(self.last_successfully_loaded_settings_file_path, 'wb') as f:
            pickle.dump(self.last_saved_settings, f)


def saveSettingsAs(self: AutoSplit):
    # User picks save destination
    self.save_settings_file_path = QtWidgets.QFileDialog.getSaveFileName(
        self,
        "Save Settings As",
        os.path.join(auto_split_directory, "settings.pkl"),
        "PKL (*.pkl)")[0]

    # If user cancels save destination window, don't save settings
    if not self.save_settings_file_path:
        return

    self.getSaveSettingsValues()
    self.last_saved_settings = [
        self.split_image_directory,
        self.similarity_threshold,
        self.comparison_index,
        self.pause,
        self.fps_limit,
        self.split_key,
        self.reset_key,
        self.skip_split_key,
        self.undo_split_key,
        self.pause_key,
        self.x,
        self.y,
        self.width,
        self.height,
        self.hwnd_title,
        0,
        0,
        self.group_dummy_splits_undo_skip_setting,
        self.loop_setting,
        self.auto_start_on_reset_setting]

    # save settings to a .pkl file
    with open(self.save_settings_file_path, 'wb') as f:
        pickle.dump(self.last_saved_settings, f)

    #wording is kinda off here but this needs to be here for an edge case: for when a file has never loaded, but you
    #save file as successfully.
    self.last_successfully_loaded_settings_file_path = self.save_settings_file_path


def loadSettings(self: AutoSplit, load_settings_on_open: bool = False, load_settings_from_livesplit: bool = False):
    if load_settings_on_open:

        settings_files = [
            file for file
            in os.listdir(auto_split_directory)
            if file.endswith(".pkl")
        ]

        # find all .pkls in AutoSplit folder, error if there is none or more than 1
        if len(settings_files) < 1:
            error_messages.noSettingsFileOnOpenError()
            self.last_loaded_settings = None
            return
        elif len(settings_files) > 1:
            error_messages.tooManySettingsFilesOnOpenError()
            self.last_loaded_settings = None
            return
        else:
            self.load_settings_file_path = os.path.join(auto_split_directory, settings_files[0])

    elif not load_settings_on_open and not load_settings_from_livesplit:

        self.load_settings_file_path = QtWidgets.QFileDialog.getOpenFileName(
            self,
            "Load Settings",
            os.path.join(auto_split_directory, "settings.pkl"),
            "PKL (*.pkl)")[0]

        if self.load_settings_file_path == '':
            return

    try:
        with open(self.load_settings_file_path, 'rb') as f:
            settings: List[Union[str, int]] = pickle.load(f)
            settings_count = len(settings)
            if settings_count < 18:
                self.showErrorSignal.emit(error_messages.oldVersionSettingsFileError)
                return
            # v1.3-1.4 settings. Add default pause_key and auto_start_on_reset_setting
            if settings_count == 18:
                settings.insert(9, '')
                settings.insert(20, 0)
            # v1.5 settings
            elif settings_count != 20:
                self.showErrorSignal.emit(error_messages.invalidSettingsError)
                return
            self.last_loaded_settings = [
                self.split_image_directory,
                self.similarity_threshold,
                self.comparison_index,
                self.pause,
                self.fps_limit,
                self.split_key,
                self.reset_key,
                self.skip_split_key,
                self.undo_split_key,
                self.pause_key,
                self.x,
                self.y,
                self.width,
                self.height,
                self.hwnd_title,
                _,
                _,
                self.group_dummy_splits_undo_skip_setting,
                self.loop_setting,
                self.auto_start_on_reset_setting] = settings
    except (FileNotFoundError, MemoryError, pickle.UnpicklingError):
        self.showErrorSignal.emit(error_messages.invalidSettingsError)
        return

    self.splitimagefolderLineEdit.setText(self.split_image_directory)
    self.similaritythresholdDoubleSpinBox.setValue(self.similarity_threshold)
    self.pauseDoubleSpinBox.setValue(self.pause)
    self.fpslimitSpinBox.setValue(self.fps_limit)
    self.xSpinBox.setValue(self.x)
    self.ySpinBox.setValue(self.y)
    self.widthSpinBox.setValue(self.width)
    self.heightSpinBox.setValue(self.height)
    self.comparisonmethodComboBox.setCurrentIndex(self.comparison_index)
    self.hwnd = win32gui.FindWindow(None, self.hwnd_title)

    # set custom checkbox's accordingly
    self.groupDummySplitsCheckBox.setChecked(self.group_dummy_splits_undo_skip_setting == 1)
    self.loopCheckBox.setChecked(self.loop_setting == 1)
    self.autostartonresetCheckBox.setChecked(self.auto_start_on_reset_setting == 1)
    self.autostartonresetCheckBox.setChecked(self.auto_start_on_reset_setting == 1)

    # TODO: Reuse code from hotkeys rather than duplicating here
    # try to set hotkeys from when user last closed the window
    try:
        keyboard.unhook_key(self.split_hotkey)
    # pass if the key is an empty string (hotkey was never set)
    except (AttributeError, KeyError):
        pass
    try:
        self.splitLineEdit.setText(self.split_key)
        if not self.is_auto_controlled:
            self.split_hotkey = keyboard.hook_key(self.split_key, lambda e: _hotkey_action(e, self.split_key, self.startAutoSplitter))
    except (ValueError, KeyError):
        pass

    try:
        keyboard.unhook_key(self.reset_hotkey)
    except (AttributeError, KeyError):
        pass
    try:
        self.resetLineEdit.setText(self.reset_key)
        if not self.is_auto_controlled:
            self.reset_hotkey = keyboard.hook_key(self.reset_key, lambda e: _hotkey_action(e, self.reset_key, self.startReset))
    except (ValueError, KeyError):
        pass

    try:
        keyboard.unhook_key(self.skip_split_hotkey)
    except (AttributeError, KeyError):
        pass
    try:
        self.skipsplitLineEdit.setText(self.skip_split_key)
        if not self.is_auto_controlled:
            self.skip_split_hotkey = keyboard.hook_key(self.skip_split_key, lambda e: _hotkey_action(e, self.skip_split_key, self.startSkipSplit))
    except (ValueError, KeyError):
        pass

    try:
        keyboard.unhook_key(self.undo_split_hotkey)
    except (AttributeError, KeyError):
        pass
    try:
        self.undosplitLineEdit.setText(self.undo_split_key)
        if not self.is_auto_controlled:
            self.undo_split_hotkey = keyboard.hook_key(self.undo_split_key, lambda e: _hotkey_action(e, self.undo_split_key, self.startUndoSplit))
    except (ValueError, KeyError):
        pass

    try:
        keyboard.unhook_key(self.pause_hotkey)
    except (AttributeError, KeyError):
        pass
    try:
        self.pausehotkeyLineEdit.setText(self.pause_key)
        if not self.is_auto_controlled:
            self.pause_hotkey = keyboard.hook_key(self.pause_key, lambda e: _hotkey_action(e, self.pause_key, self.startPause))
    except (ValueError, KeyError):
        pass

    self.last_successfully_loaded_settings_file_path = self.load_settings_file_path
    self.checkLiveImage()
<<<<<<< HEAD


def load_check_for_updates_on_open(designWindow: design.Ui_MainWindow):
    """
    Retrieve the 'Check For Updates On Open' QSettings and set the checkbox state
    These are only global settings values. They are not *pkl settings values.
    """

    value = QtCore \
        .QSettings('AutoSplit', 'Check For Updates On Open') \
        .value('check_for_updates_on_open', True, type=bool)
    designWindow.actionCheck_for_Updates_on_Open.setChecked(value)


def set_check_for_updates_on_open(designWindow: design.Ui_MainWindow, value: bool):
    """
    Sets the 'Check For Updates On Open' QSettings value and the checkbox state
    """

    designWindow.actionCheck_for_Updates_on_Open.setChecked(value)
    QtCore \
        .QSettings('AutoSplit', 'Check For Updates On Open') \
        .setValue('check_for_updates_on_open', value)
=======
    self.loadStartImage()
>>>>>>> 3cb2aa6d
<|MERGE_RESOLUTION|>--- conflicted
+++ resolved
@@ -304,7 +304,7 @@
 
     self.last_successfully_loaded_settings_file_path = self.load_settings_file_path
     self.checkLiveImage()
-<<<<<<< HEAD
+    self.loadStartImage()
 
 
 def load_check_for_updates_on_open(designWindow: design.Ui_MainWindow):
@@ -327,7 +327,4 @@
     designWindow.actionCheck_for_Updates_on_Open.setChecked(value)
     QtCore \
         .QSettings('AutoSplit', 'Check For Updates On Open') \
-        .setValue('check_for_updates_on_open', value)
-=======
-    self.loadStartImage()
->>>>>>> 3cb2aa6d
+        .setValue('check_for_updates_on_open', value)