--- conflicted
+++ resolved
@@ -3,23 +3,14 @@
 if TYPE_CHECKING:
     from AutoSplit import AutoSplit
 
-<<<<<<< HEAD
-=======
-from win32 import win32gui
-from PyQt6 import QtCore, QtWidgets
->>>>>>> ab9b2c0e
 import os
 import sys
 import pickle
 import keyboard  # https://github.com/boppreh/keyboard/issues/505
 from win32 import win32gui
-from PyQt6 import QtWidgets
-
-<<<<<<< HEAD
-=======
-from hotkeys import _hotkey_action
-import design
->>>>>>> ab9b2c0e
+from PyQt6 import QtCore, QtWidgets
+
+from gen import design
 import error_messages
 # TODO with settings refactoring
 from hotkeys import _hotkey_action  # type: ignore
@@ -31,7 +22,7 @@
 class RestrictedUnpickler(pickle.Unpickler):
 
     def find_class(self, module: str, name: str):
-        raise pickle.UnpicklingError("'%s.%s' is forbidden" % (module, name))
+        raise pickle.UnpicklingError(f"'{module}.{name}' is forbidden")
 
 
 def loadPyQtSettings(autosplit: AutoSplit):
@@ -326,35 +317,29 @@
     except (ValueError, KeyError):
         pass
 
-<<<<<<< HEAD
     autosplit.last_successfully_loaded_settings_file_path = autosplit.load_settings_file_path
     autosplit.checkLiveImage()
     autosplit.loadStartImage()
-=======
-    self.last_successfully_loaded_settings_file_path = self.load_settings_file_path
-    self.checkLiveImage()
-    self.loadStartImage()
 
 
 def load_check_for_updates_on_open(designWindow: design.Ui_MainWindow):
     """
-    Retrieve the 'Check For Updates On Open' QSettings and set the checkbox state
+    Retrieve the "Check For Updates On Open" QSettings and set the checkbox state
     These are only global settings values. They are not *pkl settings values.
     """
 
     value = QtCore \
-        .QSettings('AutoSplit', 'Check For Updates On Open') \
-        .value('check_for_updates_on_open', True, type=bool)
+        .QSettings("AutoSplit", "Check For Updates On Open") \
+        .value("check_for_updates_on_open", True, type=bool)
     designWindow.actionCheck_for_Updates_on_Open.setChecked(value)
 
 
 def set_check_for_updates_on_open(designWindow: design.Ui_MainWindow, value: bool):
     """
-    Sets the 'Check For Updates On Open' QSettings value and the checkbox state
+    Sets the "Check For Updates On Open" QSettings value and the checkbox state
     """
 
     designWindow.actionCheck_for_Updates_on_Open.setChecked(value)
     QtCore \
-        .QSettings('AutoSplit', 'Check For Updates On Open') \
-        .setValue('check_for_updates_on_open', value)
->>>>>>> ab9b2c0e
+        .QSettings("AutoSplit", "Check For Updates On Open") \
+        .setValue("check_for_updates_on_open", value)