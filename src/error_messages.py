# Error messages
from PyQt6 import QtWidgets

<<<<<<< HEAD

def setTextMessage(message: str):
    msgBox = QtWidgets.QMessageBox()
    msgBox.setWindowTitle('Error')
    msgBox.setText(message)
    msgBox.exec()


def splitImageDirectoryError(self):
    setTextMessage("No split image folder is selected.")


def splitImageDirectoryNotFoundError(self):
    setTextMessage("The Split Image Folder does not exist.")


def imageTypeError(self, image):
    setTextMessage('"' + image + '" is not a valid image file or the full image file path contains a special character.')


def regionError(self):
    setTextMessage("No region is selected or the Capture Region window is not open. Select a region or load settings while the Capture Region window is open.")


def regionSizeError(self):
    setTextMessage("Width and height cannot be 0. Please select a larger region.")


def splitHotkeyError(self):
    setTextMessage("No split hotkey has been set.")


def pauseHotkeyError(self):
    setTextMessage("Your split image folder contains an image filename with a pause flag {p}, but no pause hotkey is set.")


def alignRegionImageTypeError(self):
    setTextMessage("File not a valid image file")


def alignmentNotMatchedError(self):
    setTextMessage("No area in capture region matched reference image. Alignment failed.")


def noKeywordImageError(self, keyword):
    setTextMessage(f"Your split image folder does not contain an image with the keyword \"{keyword}\".")


def multipleKeywordImagesError(self, keyword):
    setTextMessage(f"Only one image with the keyword \"{keyword}\" is allowed.")


def resetHotkeyError(self):
    setTextMessage("Your split image folder contains a reset image, but no reset hotkey is set.")


def dummySplitsError(self):
    setTextMessage("Group dummy splits when undoing/skipping cannot be checked if any split image has a loop parameter greater than 1")


def oldVersionSettingsFileError(self):
    setTextMessage("Old version settings file detected. This version allows settings files from v1.3 and above.")


def invalidSettingsError(self):
    setTextMessage("Invalid settings file.")


def noSettingsFileOnOpenError(self):
    setTextMessage("No settings file found. One can be loaded on open if placed in the same folder as AutoSplit.exe")


def tooManySettingsFilesOnOpenError(self):
    setTextMessage("Too many settings files found. Only one can be loaded on open if placed in the same folder as AutoSplit.exe")
=======

def setTextMessage(message: str):
    msgBox = QtWidgets.QMessageBox()
    msgBox.setWindowTitle('Error')
    msgBox.setText(message)
    msgBox.exec()


def splitImageDirectoryError():
    setTextMessage("No split image folder is selected.")


def splitImageDirectoryNotFoundError():
    setTextMessage("The Split Image Folder does not exist.")


def imageTypeError(image):
    setTextMessage('"' + image + '" is not a valid image file or the full image file path contains a special character.')


def regionError():
    setTextMessage("No region is selected or the Capture Region window is not open. Select a region or load settings while the Capture Region window is open.")


def regionSizeError():
    setTextMessage("Width and height cannot be 0. Please select a larger region.")


def splitHotkeyError():
    setTextMessage("No split hotkey has been set.")


def pauseHotkeyError():
    setTextMessage("Your split image folder contains an image filename with a pause flag {p}, but no pause hotkey is set.")


def alignRegionImageTypeError():
    setTextMessage("File not a valid image file")


def alignmentNotMatchedError():
    setTextMessage("No area in capture region matched reference image. Alignment failed.")


def multipleKeywordImagesError(keyword):
    setTextMessage(f"Only one image with the keyword \"{keyword}\" is allowed.")


def resetHotkeyError():
    setTextMessage("Your split image folder contains a reset image, but no reset hotkey is set.")


def dummySplitsError():
    setTextMessage("Group dummy splits when undoing/skipping cannot be checked if any split image has a loop parameter greater than 1")


def oldVersionSettingsFileError():
    setTextMessage("Old version settings file detected. This version allows settings files from v1.3 and above.")


def invalidSettingsError():
    setTextMessage("Invalid settings file.")


def noSettingsFileOnOpenError():
    setTextMessage("No settings file found. One can be loaded on open if placed in the same folder as AutoSplit.exe")


def tooManySettingsFilesOnOpenError():
    setTextMessage("Too many settings files found. Only one can be loaded on open if placed in the same folder as AutoSplit.exe")
>>>>>>> f763e737
<|MERGE_RESOLUTION|>--- conflicted
+++ resolved
@@ -1,82 +1,6 @@
 # Error messages
 from PyQt6 import QtWidgets
 
-<<<<<<< HEAD
-
-def setTextMessage(message: str):
-    msgBox = QtWidgets.QMessageBox()
-    msgBox.setWindowTitle('Error')
-    msgBox.setText(message)
-    msgBox.exec()
-
-
-def splitImageDirectoryError(self):
-    setTextMessage("No split image folder is selected.")
-
-
-def splitImageDirectoryNotFoundError(self):
-    setTextMessage("The Split Image Folder does not exist.")
-
-
-def imageTypeError(self, image):
-    setTextMessage('"' + image + '" is not a valid image file or the full image file path contains a special character.')
-
-
-def regionError(self):
-    setTextMessage("No region is selected or the Capture Region window is not open. Select a region or load settings while the Capture Region window is open.")
-
-
-def regionSizeError(self):
-    setTextMessage("Width and height cannot be 0. Please select a larger region.")
-
-
-def splitHotkeyError(self):
-    setTextMessage("No split hotkey has been set.")
-
-
-def pauseHotkeyError(self):
-    setTextMessage("Your split image folder contains an image filename with a pause flag {p}, but no pause hotkey is set.")
-
-
-def alignRegionImageTypeError(self):
-    setTextMessage("File not a valid image file")
-
-
-def alignmentNotMatchedError(self):
-    setTextMessage("No area in capture region matched reference image. Alignment failed.")
-
-
-def noKeywordImageError(self, keyword):
-    setTextMessage(f"Your split image folder does not contain an image with the keyword \"{keyword}\".")
-
-
-def multipleKeywordImagesError(self, keyword):
-    setTextMessage(f"Only one image with the keyword \"{keyword}\" is allowed.")
-
-
-def resetHotkeyError(self):
-    setTextMessage("Your split image folder contains a reset image, but no reset hotkey is set.")
-
-
-def dummySplitsError(self):
-    setTextMessage("Group dummy splits when undoing/skipping cannot be checked if any split image has a loop parameter greater than 1")
-
-
-def oldVersionSettingsFileError(self):
-    setTextMessage("Old version settings file detected. This version allows settings files from v1.3 and above.")
-
-
-def invalidSettingsError(self):
-    setTextMessage("Invalid settings file.")
-
-
-def noSettingsFileOnOpenError(self):
-    setTextMessage("No settings file found. One can be loaded on open if placed in the same folder as AutoSplit.exe")
-
-
-def tooManySettingsFilesOnOpenError(self):
-    setTextMessage("Too many settings files found. Only one can be loaded on open if placed in the same folder as AutoSplit.exe")
-=======
 
 def setTextMessage(message: str):
     msgBox = QtWidgets.QMessageBox()
@@ -146,5 +70,4 @@
 
 
 def tooManySettingsFilesOnOpenError():
-    setTextMessage("Too many settings files found. Only one can be loaded on open if placed in the same folder as AutoSplit.exe")
->>>>>>> f763e737
+    setTextMessage("Too many settings files found. Only one can be loaded on open if placed in the same folder as AutoSplit.exe")