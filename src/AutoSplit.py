--- conflicted
+++ resolved
@@ -24,29 +24,18 @@
 from PyQt6.QtTest import QTest
 from PyQt6.QtWidgets import QApplication, QFileDialog, QMainWindow, QMessageBox, QWidget
 from win32 import win32gui
-<<<<<<< HEAD
-from capture_method import CaptureMethod
-=======
->>>>>>> 3f9254b6
 
 import error_messages
 import user_profile
 from AutoControlledWorker import AutoControlledWorker
 from AutoSplitImage import COMPARISON_RESIZE, AutoSplitImage, ImageType
+from capture_method import CaptureMethod
 from capture_windows import capture_region, set_ui_image
 from gen import about, design, settings, update_checker
-<<<<<<< HEAD
-from hotkeys import send_command, after_setting_hotkey
-from menu_bar import get_default_settings_from_ui, open_about, VERSION, open_settings, view_help, check_for_updates, \
-    open_update_checker
-from screen_region import WindowsGraphicsCapture, select_region, select_window, align_region, validate_before_parsing
-from user_profile import DEFAULT_PROFILE, FROZEN
-=======
 from hotkeys import after_setting_hotkey, send_command
 from menu_bar import (VERSION, check_for_updates, get_default_settings_from_ui, open_about, open_settings,
                       open_update_checker, view_help)
-from screen_region import align_region, select_region, select_window, validate_before_parsing
->>>>>>> 3f9254b6
+from screen_region import WindowsGraphicsCapture, align_region, select_region, select_window, validate_before_parsing
 from split_parser import BELOW_FLAG, DUMMY_FLAG, PAUSE_FLAG, parse_and_validate_images
 from user_profile import DEFAULT_PROFILE, FROZEN
 
