--- conflicted
+++ resolved
@@ -735,15 +735,7 @@
         capture, is_old_image = capture_region(self)
 
         # This most likely means we lost capture (ie the captured window was closed, crashed, etc.)
-<<<<<<< HEAD
-        # We can't recover by name (yet) with WindowsGraphicsCapture
-        if (
-            (capture is None or not capture.size)
-            and self.settings_dict["capture_method"] != CaptureMethod.WINDOWS_GRAPHICS_CAPTURE
-        ):
-=======
         if capture is None or not capture.size:
->>>>>>> 87c7ac64
             # Try to recover by using the window name
             self.live_image.setText("Trying to recover window...")
             hwnd = win32gui.FindWindow(None, self.settings_dict["captured_window_title"])
