#!/usr/bin/python3
# -*- coding: utf-8 -*-

# Imports grouping:
# - Typings
# - Standards
# - Externals
# - Internals
from __future__ import annotations
from collections.abc import Callable
from types import FunctionType, TracebackType
from typing import Optional

import sys
import os
import ctypes
import signal
import traceback
from time import time

import certifi
import cv2
from PyQt6 import QtCore, QtGui, QtTest
from PyQt6.QtWidgets import QApplication, QFileDialog, QMainWindow, QMessageBox, QWidget
from win32 import win32gui
from capture_method import CaptureMethod

import error_messages
import user_profile
from AutoControlledWorker import AutoControlledWorker
<<<<<<< HEAD
=======
from AutoSplitImage import COMPARISON_RESIZE, AutoSplitImage, ImageType
>>>>>>> e5a185d1
from capture_windows import capture_region, set_ui_image
from gen import about, design, settings, update_checker
from hotkeys import send_command, after_setting_hotkey
from menu_bar import get_default_settings_from_ui, open_about, VERSION, open_settings, view_help, check_for_updates, \
    open_update_checker
<<<<<<< HEAD
from screen_region import select_region, select_window, align_region, validate_before_parsing
=======
from screen_region import WindowsGraphicsCapture, select_region, select_window, align_region, validate_before_parsing
>>>>>>> e5a185d1
from user_profile import DEFAULT_PROFILE, FROZEN
from split_parser import BELOW_FLAG, DUMMY_FLAG, PAUSE_FLAG, parse_and_validate_images

CREATE_NEW_ISSUE_MESSAGE = (
    "Please create a New Issue at <a href='https://github.com/Toufool/Auto-Split/issues'>"
    + "github.com/Toufool/Auto-Split/issues</a>, describe what happened, and copy & paste the error message below")
START_AUTO_SPLITTER_TEXT = "Start Auto Splitter"
CHECK_FPS_ITERATIONS = 10

# Needed when compiled, along with the custom hook-requests PyInstaller hook
os.environ["REQUESTS_CA_BUNDLE"] = certifi.where()


def make_excepthook(autosplit: AutoSplit):
    def excepthook(exception_type: type[BaseException], exception: BaseException, _traceback: Optional[TracebackType]):
        # Catch Keyboard Interrupts for a clean close
        if exception_type is KeyboardInterrupt or isinstance(exception, KeyboardInterrupt):
            sys.exit(0)
        autosplit.show_error_signal.emit(lambda: error_messages.exception_traceback(
            "AutoSplit encountered an unhandled exception and will try to recover, "
            + f"however, there is no guarantee it will keep working properly. {CREATE_NEW_ISSUE_MESSAGE}",
            exception))
    return excepthook


class AutoSplit(QMainWindow, design.Ui_MainWindow):
    myappid = f"Toufool.AutoSplit.v{VERSION}"
    ctypes.windll.shell32.SetCurrentProcessExplicitAppUserModelID(myappid)

    # Parse command line args
    is_auto_controlled = "--auto-controlled" in sys.argv

    # Signals
    start_auto_splitter_signal = QtCore.pyqtSignal()
    reset_signal = QtCore.pyqtSignal()
    skip_split_signal = QtCore.pyqtSignal()
    undo_split_signal = QtCore.pyqtSignal()
    pause_signal = QtCore.pyqtSignal()
    after_setting_hotkey_signal = QtCore.pyqtSignal()
    update_checker_widget_signal = QtCore.pyqtSignal(str, bool)
    load_start_image_signal = QtCore.pyqtSignal([], [bool], [bool, bool])
    # Use this signal when trying to show an error from outside the main thread
    show_error_signal = QtCore.pyqtSignal(FunctionType)

    # Timers
    timer_live_image = QtCore.QTimer()
    timer_start_image = QtCore.QTimer()

    # Widgets
    AboutWidget: Optional[about.Ui_AboutAutoSplitWidget] = None
    UpdateCheckerWidget: Optional[update_checker.Ui_UpdateChecker] = None
    CheckForUpdatesThread: Optional[QtCore.QThread] = None
    SettingsWidget: Optional[settings.Ui_DialogSettings] = None

    # hotkeys need to be initialized to be passed as thread arguments in hotkeys.py
    # and for type safety in both hotkeys.py and settings_file.py
    split_hotkey: Optional[Callable[[], None]] = None
    reset_hotkey: Optional[Callable[[], None]] = None
    skip_split_hotkey: Optional[Callable[[], None]] = None
    undo_split_hotkey: Optional[Callable[[], None]] = None
    pause_hotkey: Optional[Callable[[], None]] = None

    # Initialize a few attributes
    hwnd = 0
    """Window Handle used for Capture Region"""
<<<<<<< HEAD
=======
    windows_graphics_capture: Optional[WindowsGraphicsCapture] = None
>>>>>>> e5a185d1
    last_saved_settings = DEFAULT_PROFILE
    similarity = 0.0
    split_image_number = 0
    split_images_and_loop_number: list[tuple[AutoSplitImage, int]] = []
    split_groups: list[list[int]] = []

    # Last loaded settings empty and last successful loaded settings file path to None until we try to load them
    last_loaded_settings = DEFAULT_PROFILE
    last_successfully_loaded_settings_file_path: Optional[str] = None
    """For when a file has never loaded, but you successfully "Save File As"."""

    # Automatic timer start
    highest_similarity = 0.0
    reset_highest_similarity = 0.0

    # Define all other attributes
    start_image_split_below_threshold: bool
    waiting_for_split_delay: bool
    split_below_threshold: bool
    run_start_time: float
    start_image: Optional[AutoSplitImage] = None
    reset_image: Optional[AutoSplitImage] = None
    split_images: list[AutoSplitImage] = []
    split_image: AutoSplitImage
    camera: Optional[cv2.VideoCapture] = None

    def __init__(self, parent: Optional[QWidget] = None):  # pylint: disable=too-many-statements
        super().__init__(parent)

        # Setup global error handling
        self.show_error_signal.connect(lambda errorMessageBox: errorMessageBox())
        # Whithin LiveSplit excepthook needs to use MainWindow's signals to show errors
        sys.excepthook = make_excepthook(self)

        self.setupUi(self)

        # Get default values defined in SettingsDialog
        self.settings_dict = get_default_settings_from_ui(self)
        user_profile.load_check_for_updates_on_open(self)

        self.action_view_help.triggered.connect(view_help)
        self.action_about.triggered.connect(lambda: open_about(self))
        self.action_check_for_updates.triggered.connect(lambda: check_for_updates(self))
        self.action_settings.triggered.connect(lambda: open_settings(self))
        self.action_save_profile.triggered.connect(lambda: user_profile.save_settings(self))
        self.action_save_profile_as.triggered.connect(lambda: user_profile.save_settings_as(self))
        self.action_load_profile.triggered.connect(lambda: user_profile.load_settings(self))

        if self.SettingsWidget:
            self.SettingsWidget.split_input.setEnabled(False)
            self.SettingsWidget.reset_input.setEnabled(False)
            self.SettingsWidget.skip_split_input.setEnabled(False)
            self.SettingsWidget.undo_split_input.setEnabled(False)
            self.SettingsWidget.pause_input.setEnabled(False)

        if self.is_auto_controlled:
            self.start_auto_splitter_button.setEnabled(False)

            # Send version and process ID to stdout
            # THIS HAS TO BE THE FIRST TWO LINES SENT
            print(f"{VERSION}\n{os.getpid()}", flush=True)

            # Use and Start the thread that checks for updates from LiveSplit
            self.update_auto_control = QtCore.QThread()
            worker = AutoControlledWorker(self)
            worker.moveToThread(self.update_auto_control)
            self.update_auto_control.started.connect(worker.run)
            self.update_auto_control.start()

        # split image folder line edit text
        self.split_image_folder_input.setText("No Folder Selected")

        # Connecting button clicks to functions
        self.browse_button.clicked.connect(self.__browse)
        self.select_region_button.clicked.connect(lambda: select_region(self))
        self.take_screenshot_button.clicked.connect(self.__take_screenshot)
        self.start_auto_splitter_button.clicked.connect(self.__auto_splitter)
        self.check_fps_button.clicked.connect(self.__check_fps)
        self.reset_button.clicked.connect(self.reset)
        self.skip_split_button.clicked.connect(self.__skip_split)
        self.undo_split_button.clicked.connect(self.__undo_split)
        self.next_image_button.clicked.connect(lambda: self.__skip_split(True))
        self.previous_image_button.clicked.connect(lambda: self.__undo_split(True))
        self.align_region_button.clicked.connect(lambda: align_region(self))
        self.select_window_button.clicked.connect(lambda: select_window(self))
        self.reload_start_image_button.clicked.connect(lambda: self.__load_start_image(True, True))
        self.action_check_for_updates_on_open.changed.connect(lambda: user_profile.set_check_for_updates_on_open(
            self,
            self.action_check_for_updates_on_open.isChecked())
        )

        # update x, y, width, and height when changing the value of these spinbox's are changed
        self.x_spinbox.valueChanged.connect(self.__update_x)
        self.y_spinbox.valueChanged.connect(self.__update_y)
        self.width_spinbox.valueChanged.connect(self.__update_width)
        self.height_spinbox.valueChanged.connect(self.__update_height)

        # connect signals to functions
        self.after_setting_hotkey_signal.connect(lambda: after_setting_hotkey(self))
        self.start_auto_splitter_signal.connect(self.__auto_splitter)
        self.update_checker_widget_signal.connect(lambda latest_version, check_on_open:
                                                  open_update_checker(self, latest_version, check_on_open))
        self.load_start_image_signal.connect(self.__load_start_image)
        self.load_start_image_signal[bool].connect(self.__load_start_image)
        self.load_start_image_signal[bool, bool].connect(self.__load_start_image)
        self.reset_signal.connect(self.reset)
        self.skip_split_signal.connect(self.__skip_split)
        self.undo_split_signal.connect(self.__undo_split)
        self.pause_signal.connect(self.pause)

        # live image checkbox
        self.timer_live_image.timeout.connect(self.__live_image_function)
        self.timer_live_image.start(int(1000 / 60))

        # Automatic timer start
        self.timer_start_image.timeout.connect(self.__start_image_function)

        if not self.is_auto_controlled:
            user_profile.load_settings_on_open(self)

        self.show()

        # Needs to be after Ui_MainWindow.show() to be shown overtop
        if self.action_check_for_updates_on_open.isChecked():
            check_for_updates(self, check_on_open=True)

    # FUNCTIONS

    def __browse(self):
        # User selects the file with the split images in it.
        new_split_image_directory = QFileDialog.getExistingDirectory(
            self,
            "Select Split Image Directory",
            os.path.join(self.settings_dict["split_image_directory"] or user_profile.auto_split_directory, ".."))

        # If the user doesn't select a folder, it defaults to "".
        if new_split_image_directory:
            # set the split image folder line to the directory text
            self.settings_dict["split_image_directory"] = new_split_image_directory
            self.split_image_folder_input.setText(f"{new_split_image_directory}/")
            self.load_start_image_signal.emit()

    def __live_image_function(self):
        self.capture_region_window_label.setText(self.settings_dict["captured_window_title"])
        if not (self.settings_dict["live_capture_region"] and self.settings_dict["captured_window_title"]):
            self.live_image.clear()
            return
        # Set live image in UI
<<<<<<< HEAD
        # if self.hwnd:
        capture = capture_region(self)
        set_ui_image(self.live_image, capture, False)
=======
        if self.hwnd or self.windows_graphics_capture:
            capture = capture_region(self)
            set_ui_image(self.live_image, capture, False)
>>>>>>> e5a185d1

    def __load_start_image(self, started_by_button: bool = False, wait_for_delay: bool = True):
        """
        Not thread safe (if triggered by LiveSplit for example). Use `load_start_image_signal.emit` instead.
        """
        self.timer_start_image.stop()
        self.current_image_file_label.setText("-")
        self.start_image_status_value_label.setText("not found")

        if not self.is_auto_controlled \
            and (not self.settings_dict["split_hotkey"]
                 or not self.settings_dict["reset_hotkey"]
                 or not self.settings_dict["pause_hotkey"]):
            error_messages.load_start_image()
            QApplication.processEvents()
            return

        if not (validate_before_parsing(self, started_by_button) and parse_and_validate_images(self)):
            QApplication.processEvents()
            return

        if self.start_image is None:
            if started_by_button:
                error_messages.no_keyword_image("start_auto_splitter")
            QApplication.processEvents()
            return

        self.split_image_number = 0

        start_pause_time = self.start_image.get_pause_time(self)
        if not wait_for_delay and start_pause_time > 0:
            self.start_image_status_value_label.setText("paused")
            self.table_current_image_highest_label.setText("-")
            self.table_current_image_threshold_label.setText("-")
        else:
            self.start_image_status_value_label.setText("ready")
            self.__update_split_image(self.start_image)

        self.highest_similarity = 0.0
        self.reset_highest_similarity = 0.0
        self.start_image_split_below_threshold = False
        self.timer_start_image.start(int(1000 / self.settings_dict["fps_limit"]))

        QApplication.processEvents()

    def __start_image_function(self):
        if not self.start_image:
            return

        self.start_image_status_value_label.setText("ready")
        self.__update_split_image(self.start_image)

        capture = self.__get_capture_for_comparison()
        start_image_threshold = self.start_image.get_similarity_threshold(self)
        start_image_similarity = self.start_image.compare_with_capture(self, capture)
        self.table_current_image_threshold_label.setText(f"{start_image_threshold:.2f}")

        # Show live similarity if the checkbox is checked
        self.table_current_image_live_label.setText(f"{start_image_similarity:.2f}")

        # If the similarity becomes higher than highest similarity, set it as such.
        if start_image_similarity > self.highest_similarity:
            self.highest_similarity = start_image_similarity

        # Show live highest similarity if the checkbox is checked
        self.table_current_image_highest_label.setText(f"{self.highest_similarity:.2f}")

        # If the {b} flag is set, let similarity go above threshold first, then split on similarity below threshold
        # Otherwise just split when similarity goes above threshold
        below_flag = self.start_image.check_flag(BELOW_FLAG)

        # Negative means belove threshold, positive means above
        similarity_diff = start_image_threshold - start_image_similarity
        if below_flag \
                and not self.start_image_split_below_threshold \
                and similarity_diff >= 0:
            self.start_image_split_below_threshold = True
            return
        if (below_flag and self.start_image_split_below_threshold and similarity_diff < 0) \
                or (not below_flag and similarity_diff >= 0):

            self.timer_start_image.stop()
            self.start_image_split_below_threshold = False

            # delay start image if needed
            if self.start_image.get_delay_time(self) > 0:
                self.start_image_status_value_label.setText("delaying start...")
                delay_start_time = time()
                start_delay = self.start_image.get_delay_time(self) / 1000
                while time() - delay_start_time < start_delay:
                    delay_time_left = start_delay - (time() - delay_start_time)
                    self.current_split_image.setText(
                        f"Delayed Before Starting:\n {seconds_remaining_text(delay_time_left)}")
                    # Email sent to pyqt@riverbankcomputing.com
                    QtTest.QTest.qWait(1)  # type: ignore

            self.start_image_status_value_label.setText("started")
            send_command(self, "start")
            # Email sent to pyqt@riverbankcomputing.com
            QtTest.QTest.qWait(int(1 / self.settings_dict["fps_limit"]))  # type: ignore
            self.start_auto_splitter()

    # update x, y, width, height when spinbox values are changed
    def __update_x(self):
        self.settings_dict["capture_region"]["x"] = self.x_spinbox.value()

    def __update_y(self):
        self.settings_dict["capture_region"]["y"] = self.y_spinbox.value()

    def __update_width(self):
        self.settings_dict["capture_region"]["width"] = self.width_spinbox.value()

    def __update_height(self):
        self.settings_dict["capture_region"]["height"] = self.height_spinbox.value()

    def __take_screenshot(self):
        if not validate_before_parsing(self, check_empty_directory=False):
            return

        # Check if file exists and rename it if it does.
        # Below starts the file_name_number at #001 up to #999. After that it will go to 1000,
        # which is a problem, but I doubt anyone will get to 1000 split images...
        screenshot_index = 1
        while True:
            screenshot_path = os.path.join(
                self.settings_dict["split_image_directory"],
                f"{screenshot_index:03}_SplitImage.png")
            if not os.path.exists(screenshot_path):
                break
            screenshot_index += 1

        # Grab screenshot of capture region
        capture = capture_region(self)
        if capture is None:
            error_messages.region()
            return

        # save and open image
        cv2.imwrite(screenshot_path, capture)
        os.startfile(screenshot_path)  # nosec

    def __check_fps(self):
        self.fps_value_label.clear()
        if not (validate_before_parsing(self) and parse_and_validate_images(self)):
            return

        images = self.split_images
        if self.start_image:
            images.append(self.start_image)
        if self.reset_image:
            images.append(self.reset_image)

        # run X iterations of screenshotting capture region + comparison + displaying.
        t0 = time()
        for image in images:
            count = 0
            while count < CHECK_FPS_ITERATIONS:
                capture = self.__get_capture_for_comparison()
                _ = image.compare_with_capture(self, capture)
                count += 1

        # calculate FPS
        t1 = time()
        fps = int((CHECK_FPS_ITERATIONS * len(images)) / (t1 - t0))
        self.fps_value_label.setText(str(fps))

    def __is_current_split_out_of_range(self):
        return self.split_image_number < 0 \
            or self.split_image_number > len(self.split_images_and_loop_number) - 1

    def __undo_split(self, navigate_image_only: bool = False):
        """
        "Undo Split" and "Prev. Img." buttons and hotkey connect to here
        """
        # Can't undo until timer is started
        # or Undoing past the first image
        if self.start_auto_splitter_button.text() == START_AUTO_SPLITTER_TEXT \
                or "Delayed Split" in self.current_split_image.text() \
                or (not self.undo_split_button.isEnabled() and not self.is_auto_controlled) \
                or self.__is_current_split_out_of_range():
            return

        if not navigate_image_only:
            for i, group in enumerate(self.split_groups,):
                if i > 0 and self.split_image_number in group:
                    self.split_image_number = self.split_groups[i - 1][-1]
                    break
        else:
            self.split_image_number -= 1

        self.__update_split_image()
        if not navigate_image_only:
            send_command(self, "undo")

    def __skip_split(self, navigate_image_only: bool = False):
        """
        "Skip Split" and "Next Img." buttons and hotkey connect to here
        """
        # Can't skip or split until timer is started
        # or Splitting/skipping when there are no images left
        if self.start_auto_splitter_button.text() == START_AUTO_SPLITTER_TEXT \
                or "Delayed Split" in self.current_split_image.text() \
                or (not self.skip_split_button.isEnabled() and not self.is_auto_controlled) \
                or self.__is_current_split_out_of_range():
            return

        if not navigate_image_only:
            for group in self.split_groups:
                if self.split_image_number in group:
                    self.split_image_number = group[-1] + 1
                    break
        else:
            self.split_image_number += 1

        self.__update_split_image()
        if not navigate_image_only:
            send_command(self, "skip")

    def pause(self):
        # TODO add what to do when you hit pause hotkey, if this even needs to be done
        pass

    def reset(self):
        # When the reset button or hotkey is pressed, it will change this text,
        # which will trigger in the __auto_splitter function, if running, to abort and change GUI.
        self.start_auto_splitter_button.setText(START_AUTO_SPLITTER_TEXT)

    # Functions for the hotkeys to return to the main thread from signals and start their corresponding functions
    def start_auto_splitter(self):
        # If the auto splitter is already running or the button is disabled, don't emit the signal to start it.
        if self.start_auto_splitter_button.text() == "Running..." \
                or (not self.start_auto_splitter_button.isEnabled() and not self.is_auto_controlled):
            return

        start_label: str = self.start_image_status_value_label.text()
        if start_label.endswith("ready") or start_label.endswith("paused"):
            self.start_image_status_value_label.setText("not ready")

        self.start_auto_splitter_signal.emit()

    def __check_for_reset_state_update_ui(self):
        """
        Check if AutoSplit is started, if not either restart (loop splits) or update the GUI
        """
        if self.start_auto_splitter_button.text() == START_AUTO_SPLITTER_TEXT:
            if self.settings_dict["loop_splits"]:
                self.start_auto_splitter_signal.emit()
            else:
                self.gui_changes_on_reset(True)
            return True
        return False

    def __auto_splitter(self):
        if not self.settings_dict["split_hotkey"] and not self.is_auto_controlled:
            self.gui_changes_on_reset(True)
            error_messages.split_hotkey()
            return

        if not (validate_before_parsing(self) and parse_and_validate_images(self)):
            self.gui_changes_on_reset(True)
            return

        # Construct a list of images + loop count tuples.
        self.split_images_and_loop_number = [
            item for flattenlist
            in [[(split_image, i + 1) for i in range(split_image.loops)]
                for split_image
                in self.split_images]
            for item in flattenlist]

        # Construct groups of splits
        self.split_groups = []
        current_group: list[int] = []
        self.split_groups.append(current_group)
        for i, image in enumerate(self.split_images_and_loop_number):
            current_group.append(i)
            if not image[0].check_flag(DUMMY_FLAG) and i < len(self.split_images_and_loop_number) - 1:
                current_group = []
                self.split_groups.append(current_group)

        self.gui_changes_on_start()

        # Initialize a few attributes
        self.split_image_number = 0
        self.waiting_for_split_delay = False
        self.split_below_threshold = False
        split_time = 0
        number_of_split_images = len(self.split_images_and_loop_number)
        dummy_splits_array = [image_loop[0].check_flag(DUMMY_FLAG) for image_loop in self.split_images_and_loop_number]
        self.run_start_time = time()

        # First while loop: stays in this loop until all of the split images have been split
        while self.split_image_number < number_of_split_images:

            # Check if we are not waiting for the split delay to send the key press
            if self.waiting_for_split_delay:
                time_millis = int(round(time() * 1000))
                if time_millis < split_time:
                    QApplication.processEvents()
                    continue

            self.__update_split_image()

            # Second while loop: stays in this loop until similarity threshold is met
            if self.__similarity_threshold_loop(number_of_split_images, dummy_splits_array):
                return

            # We need to make sure that this isn't a dummy split before sending the key press.
            if not self.split_image.check_flag(DUMMY_FLAG):
                # If it's a delayed split, check if the delay has passed
                # Otherwise calculate the split time for the key press
                split_delay = self.split_image.get_delay_time(self) / 1000
                if split_delay > 0 and not self.waiting_for_split_delay:
                    split_time = round(time() + split_delay * 1000)
                    self.waiting_for_split_delay = True
                    self.undo_split_button.setEnabled(False)
                    self.skip_split_button.setEnabled(False)
                    self.current_image_file_label.clear()

                    # check for reset while delayed and display a counter of the remaining split delay time
                    if self.__pause_loop(split_delay, "Delayed Split:"):
                        return

                self.waiting_for_split_delay = False

                # if {p} flag hit pause key, otherwise hit split hotkey
                send_command(self, "pause" if self.split_image.check_flag(PAUSE_FLAG) else "split")

            # if loop check box is checked and its the last split, go to first split.
            # else go to the next split image.
            if self.settings_dict["loop_splits"] and self.split_image_number == number_of_split_images - 1:
                self.split_image_number = 0
            else:
                self.split_image_number += 1

            # If its not the last split image, pause for the amount set by the user
            # A pause loop to check if the user presses skip split, undo split, or reset here.
            # Also updates the current split image text, counting down the time until the next split image
            pause_time = self.split_image.get_pause_time(self)
            if self.__pause_loop(pause_time, "None (Paused)."):
                return

        # loop breaks to here when the last image splits
        self.gui_changes_on_reset(True)

    def __similarity_threshold_loop(self, number_of_split_images: int, dummy_splits_array: list[bool]):
        """
        Wait until the similarity threshold is met.

        Returns True if the loop was interrupted by a reset.
        """
        start = time()
        while True:
            capture = self.__get_capture_for_comparison()

            if self.__reset_if_should(capture):
                return True

            similarity = self.split_image.compare_with_capture(self, capture)

            # Show live similarity
            self.table_current_image_live_label.setText(f"{similarity:.2f}")

            # if the similarity becomes higher than highest similarity, set it as such.
            if similarity > self.highest_similarity:
                self.highest_similarity = similarity

            # show live highest similarity if the checkbox is checked
            self.table_current_image_highest_label.setText(f"{self.highest_similarity:.2f}")

            # If its the last split image and last loop number, disable the next image button
            # If its the first split image, disable the undo split and previous image buttons
            self.next_image_button.setEnabled(self.split_image_number != number_of_split_images - 1)
            self.previous_image_button.setEnabled(self.split_image_number != 0)
            if not self.is_auto_controlled:
                # If its the last non-dummy split image and last loop number, disable the skip split button
                self.skip_split_button.setEnabled(dummy_splits_array[self.split_image_number:].count(False) > 1)
                self.undo_split_button.setEnabled(self.split_image_number != 0)
            QApplication.processEvents()

            # Limit the number of time the comparison runs to reduce cpu usage
            # Use a time delta to have a consistant check interval
            frame_interval: float = 1 / self.settings_dict["fps_limit"]
            wait_delta = int(frame_interval - (time() - start) % frame_interval)

            # if the b flag is set, let similarity go above threshold first,
            # then split on similarity below threshold.
            # if no b flag, just split when similarity goes above threshold.
            if not self.waiting_for_split_delay:
                if similarity >= self.split_image.get_similarity_threshold(self):
                    if not self.split_image.check_flag(BELOW_FLAG):
                        break
                    if not self.split_below_threshold:
                        self.split_below_threshold = True
                        # Email sent to pyqt@riverbankcomputing.com
                        QtTest.QTest.qWait(wait_delta)  # type: ignore
                        continue

                elif (  # pylint: disable=confusing-consecutive-elif
                        self.split_image.check_flag(BELOW_FLAG) and self.split_below_threshold):
                    self.split_below_threshold = False
                    break

            # Email sent to pyqt@riverbankcomputing.com
            QtTest.QTest.qWait(wait_delta)  # type: ignore

    def __pause_loop(self, stop_time: float, message: str):
        """
        Wait for a certain time and show the timer to the user.
        Can be stopped early if the current split goes past the one when the loop started.

        Returns True if the loop was interrupted by a reset.
        """
        if stop_time <= 0:
            return False
        start_time = time()
        # Set a "pause" split image number.
        # This is done so that it can detect if user hit split/undo split while paused.
        pause_split_image_number = self.split_image_number
        while True:
            # Calculate similarity for reset image
            if self.__reset_if_should(self.__get_capture_for_comparison()):
                return True

            time_delta = time() - start_time
            if (
                # Check for end of the pause/delay
                time_delta >= stop_time
                # Check for skip split / next image:
                or self.split_image_number > pause_split_image_number
            ):
                break

            self.current_split_image.setText(f"{message} {seconds_remaining_text(stop_time - time_delta)}")

            # Email sent to pyqt@riverbankcomputing.com
            QtTest.QTest.qWait(1)  # type: ignore
        return False

    def gui_changes_on_start(self):
        self.timer_start_image.stop()
        self.start_auto_splitter_button.setText("Running...")
        self.browse_button.setEnabled(False)
        self.reload_start_image_button.setEnabled(False)
        self.previous_image_button.setEnabled(True)
        self.next_image_button.setEnabled(True)

        if self.SettingsWidget:
            self.SettingsWidget.set_split_hotkey_button.setEnabled(False)
            self.SettingsWidget.set_reset_hotkey_button.setEnabled(False)
            self.SettingsWidget.set_skip_split_hotkey_button.setEnabled(False)
            self.SettingsWidget.set_undo_split_hotkey_button.setEnabled(False)
            self.SettingsWidget.set_pause_hotkey_button.setEnabled(False)

        if not self.is_auto_controlled:
            self.start_auto_splitter_button.setEnabled(False)
            self.reset_button.setEnabled(True)
            self.undo_split_button.setEnabled(True)
            self.skip_split_button.setEnabled(True)

        QApplication.processEvents()

    def gui_changes_on_reset(self, safe_to_reload_start_image: bool = False):
        self.start_auto_splitter_button.setText(START_AUTO_SPLITTER_TEXT)
        self.image_loop_value_label.setText("N/A")
        self.current_split_image.clear()
        self.current_image_file_label.clear()
        self.table_current_image_live_label.setText("-")
        self.table_current_image_highest_label.setText("-")
        self.table_current_image_threshold_label.setText("-")
        self.table_reset_image_live_label.setText("-")
        self.table_reset_image_highest_label.setText("-")
        self.table_reset_image_threshold_label.setText("-")
        self.browse_button.setEnabled(True)
        self.reload_start_image_button.setEnabled(True)
        self.previous_image_button.setEnabled(False)
        self.next_image_button.setEnabled(False)

        if self.SettingsWidget:
            self.SettingsWidget.set_split_hotkey_button.setEnabled(True)
            self.SettingsWidget.set_reset_hotkey_button.setEnabled(True)
            self.SettingsWidget.set_skip_split_hotkey_button.setEnabled(True)
            self.SettingsWidget.set_undo_split_hotkey_button.setEnabled(True)
            self.SettingsWidget.set_pause_hotkey_button.setEnabled(True)
        if not self.is_auto_controlled:
            self.start_auto_splitter_button.setEnabled(True)
            self.reset_button.setEnabled(False)
            self.undo_split_button.setEnabled(False)
            self.skip_split_button.setEnabled(False)

        QApplication.processEvents()
        if safe_to_reload_start_image:
            self.load_start_image_signal[bool, bool].emit(False, False)

    def __get_capture_for_comparison(self):
        """
        Grab capture region and resize for comparison
        """
        capture = capture_region(self)

        # This most likely means we lost capture (ie the captured window was closed, crashed, etc.)
        # We can't recover by name (yet) with WindowsGraphicsCapture
        if capture is None and self.settings_dict["capture_method"] != CaptureMethod.WINDOWS_GRAPHICS_CAPTURE:
            # Try to recover by using the window name
            self.live_image.setText("Trying to recover window...")
            hwnd = win32gui.FindWindow(None, self.settings_dict["captured_window_title"])
            # Don't fallback to desktop
            if hwnd:
                self.hwnd = hwnd
                capture = capture_region(self)
        return None if capture is None else cv2.resize(capture, COMPARISON_RESIZE, interpolation=cv2.INTER_NEAREST)

    def __reset_if_should(self, capture: Optional[cv2.ndarray]):
        """
        Check if we should reset, resets if it's the case, and returns the result
        """
        if self.reset_image:
            similarity = self.reset_image.compare_with_capture(self, capture)
            threshold = self.reset_image.get_similarity_threshold(self)

            if similarity > self.reset_highest_similarity:
                self.reset_highest_similarity = similarity

            self.table_reset_image_live_label.setText(f"{similarity:.2f}")
            self.table_reset_image_highest_label.setText(f"{self.reset_highest_similarity:.2f}")
            self.table_reset_image_threshold_label.setText(f"{threshold:.2f}")

            should_reset = similarity >= threshold \
                and time() - self.run_start_time > self.reset_image.get_pause_time(self)

            if should_reset:
                send_command(self, "reset")
                self.reset()

        return self.__check_for_reset_state_update_ui()

    def __update_split_image(self, specific_image: Optional[AutoSplitImage] = None):
        # Splitting/skipping when there are no images left or Undoing past the first image
        # Start image is expected to be out of range (index 0 of 0-length array)
        if (not specific_image or specific_image.image_type != ImageType.START) \
                and self.__is_current_split_out_of_range():
            self.reset()
            return

        # Get split image
        self.split_image = specific_image or self.split_images_and_loop_number[0 + self.split_image_number][0]
        if self.split_image.bytes is not None:
            set_ui_image(self.current_split_image, self.split_image.bytes, True)

        self.current_image_file_label.setText(self.split_image.filename)
        self.table_current_image_threshold_label.setText(f"{self.split_image.get_similarity_threshold(self):.2f}")

        # Set Image Loop #
        if specific_image and specific_image.image_type == ImageType.START:
            self.image_loop_value_label.setText("N/A")
        else:
            loop_tuple = self.split_images_and_loop_number[self.split_image_number]
            self.image_loop_value_label.setText(f"{loop_tuple[1]}/{loop_tuple[0].loops}")

        self.highest_similarity = 0.0
        # need to set split below threshold to false each time an image updates.
        self.split_below_threshold = False

    def closeEvent(self, a0: Optional[QtGui.QCloseEvent] = None):
        """
        Exit safely when closing the window
        """

        def exit_program():
            if a0 is not None:
                a0.accept()
            if self.is_auto_controlled:
                self.update_auto_control.terminate()
                # stop main thread (which is probably blocked reading input) via an interrupt signal
                # only available for windows in version 3.2 or higher
                os.kill(os.getpid(), signal.SIGINT)
            sys.exit()

        # Simulates LiveSplit quitting without asking. See "TODO" at update_auto_control Worker
        # This also more gracefully exits LiveSplit
        # Users can still manually save their settings
        if a0 is None:
            exit_program()

        if user_profile.have_settings_changed(self):
            # Give a different warning if there was never a settings file that was loaded successfully,
            # and "save as" instead of "save".
            settings_file_name = "Untitled" \
                if self.last_successfully_loaded_settings_file_path is None \
                else os.path.basename(self.last_successfully_loaded_settings_file_path)

            warning = QMessageBox.warning(
                self,
                "AutoSplit",
                f"Do you want to save changes made to settings file {settings_file_name}?",
                QMessageBox.StandardButton.Yes | QMessageBox.StandardButton.No | QMessageBox.StandardButton.Cancel)

            if warning is QMessageBox.StandardButton.Yes:
                if user_profile.save_settings(self):
                    exit_program()
                else:
                    a0.ignore()
            if warning is QMessageBox.StandardButton.No:
                exit_program()
            if warning is QMessageBox.StandardButton.Cancel:
                a0.ignore()
        else:
            exit_program()


def seconds_remaining_text(seconds: float):
    return f"{seconds:.1f} second{'' if 0 < seconds <= 1 else 's'} remaining"


def main():
    # Call to QApplication outside the try-except so we can show error messages
    app = QApplication(sys.argv)
    try:
        app.setWindowIcon(QtGui.QIcon(":/resources/icon.ico"))
        AutoSplit()

        if not FROZEN:
            # Kickoff the event loop every so often so we can handle KeyboardInterrupt (^C)
            timer = QtCore.QTimer()
            timer.timeout.connect(lambda: None)
            timer.start(500)

        exit_code = app.exec()
    except Exception as exception:  # pylint: disable=broad-except # We really want to catch everything here
        message = f"AutoSplit encountered an unrecoverable exception and will now close. {CREATE_NEW_ISSUE_MESSAGE}"
        # Print error to console if not running in executable
        if FROZEN:
            error_messages.exception_traceback(message, exception)
        else:
            traceback.print_exception(type(exception), exception, exception.__traceback__)
        sys.exit(1)

    # Catch Keyboard Interrupts for a clean close
    signal.signal(signal.SIGINT, lambda code, _: sys.exit(code))

    sys.exit(exit_code)


if __name__ == "__main__":
    main()<|MERGE_RESOLUTION|>--- conflicted
+++ resolved
@@ -23,25 +23,18 @@
 from PyQt6 import QtCore, QtGui, QtTest
 from PyQt6.QtWidgets import QApplication, QFileDialog, QMainWindow, QMessageBox, QWidget
 from win32 import win32gui
-from capture_method import CaptureMethod
+from capture_method import DisplayCaptureMethod
 
 import error_messages
 import user_profile
 from AutoControlledWorker import AutoControlledWorker
-<<<<<<< HEAD
-=======
 from AutoSplitImage import COMPARISON_RESIZE, AutoSplitImage, ImageType
->>>>>>> e5a185d1
 from capture_windows import capture_region, set_ui_image
 from gen import about, design, settings, update_checker
 from hotkeys import send_command, after_setting_hotkey
 from menu_bar import get_default_settings_from_ui, open_about, VERSION, open_settings, view_help, check_for_updates, \
     open_update_checker
-<<<<<<< HEAD
-from screen_region import select_region, select_window, align_region, validate_before_parsing
-=======
 from screen_region import WindowsGraphicsCapture, select_region, select_window, align_region, validate_before_parsing
->>>>>>> e5a185d1
 from user_profile import DEFAULT_PROFILE, FROZEN
 from split_parser import BELOW_FLAG, DUMMY_FLAG, PAUSE_FLAG, parse_and_validate_images
 
@@ -107,10 +100,7 @@
     # Initialize a few attributes
     hwnd = 0
     """Window Handle used for Capture Region"""
-<<<<<<< HEAD
-=======
     windows_graphics_capture: Optional[WindowsGraphicsCapture] = None
->>>>>>> e5a185d1
     last_saved_settings = DEFAULT_PROFILE
     similarity = 0.0
     split_image_number = 0
@@ -259,15 +249,9 @@
             self.live_image.clear()
             return
         # Set live image in UI
-<<<<<<< HEAD
-        # if self.hwnd:
+        # if self.hwnd or self.windows_graphics_capture:
         capture = capture_region(self)
         set_ui_image(self.live_image, capture, False)
-=======
-        if self.hwnd or self.windows_graphics_capture:
-            capture = capture_region(self)
-            set_ui_image(self.live_image, capture, False)
->>>>>>> e5a185d1
 
     def __load_start_image(self, started_by_button: bool = False, wait_for_delay: bool = True):
         """
@@ -770,7 +754,7 @@
 
         # This most likely means we lost capture (ie the captured window was closed, crashed, etc.)
         # We can't recover by name (yet) with WindowsGraphicsCapture
-        if capture is None and self.settings_dict["capture_method"] != CaptureMethod.WINDOWS_GRAPHICS_CAPTURE:
+        if capture is None and self.settings_dict["capture_method"] != DisplayCaptureMethod.WINDOWS_GRAPHICS_CAPTURE:
             # Try to recover by using the window name
             self.live_image.setText("Trying to recover window...")
             hwnd = win32gui.FindWindow(None, self.settings_dict["captured_window_title"])
