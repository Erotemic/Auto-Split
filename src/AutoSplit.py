--- conflicted
+++ resolved
@@ -12,7 +12,6 @@
 import ctypes
 import numpy as np
 import signal
-import threading
 import time
 
 from menu_bar import about, VERSION, viewHelp, checkForUpdates
@@ -326,10 +325,6 @@
         if not wait_for_delay and start_image_pause is not None and start_image_pause > 0:
             self.check_start_image_timestamp = time.time() + start_image_pause
             self.startImageLabel.setText("Start image: paused")
-<<<<<<< HEAD
-            self.currentSplitImage.setText('none (paused)')
-=======
->>>>>>> 05f4c90a
             self.highestsimilarityLabel.setText(' ')
             self.currentsimilaritythresholdnumberLabel.setText(' ')
         else:
@@ -348,7 +343,6 @@
                 or (not self.splitLineEdit.text() and not self.is_auto_controlled):
             pause_time_left = "{:.1f}".format(self.check_start_image_timestamp - time.time())
             self.currentSplitImage.setText(f'None\n (Paused before loading Start Image).\n {pause_time_left} sec remaining')
-            self.currentSplitImage.setAlignment(QtCore.Qt.AlignmentFlag.AlignCenter)
             return
 
         if self.check_start_image_timestamp > 0:
@@ -400,7 +394,6 @@
 
             # delay start image if needed
             if start_image_delay > 0:
-                self.currentSplitImage.setAlignment(QtCore.Qt.AlignmentFlag.AlignCenter)
                 self.startImageLabel.setText("Start image: delaying start...")
                 delay_start_time = time.time()
                 while time.time() - delay_start_time < (start_image_delay / 1000):
@@ -877,12 +870,7 @@
             if self.number_of_split_images != self.split_image_number:
                 # set current split image to none
                 self.currentsplitimagefileLabel.setText(' ')
-<<<<<<< HEAD
-                self.imageloopLabel.setText('Image Loop #    -')
-=======
-                self.currentSplitImage.setAlignment(QtCore.Qt.AlignmentFlag.AlignCenter)
                 self.imageloopLabel.setText('Image Loop: -')
->>>>>>> 05f4c90a
 
                 if not self.is_auto_controlled:
                     # if its the last split image and last loop number, disable the skip split button
