#!/usr/bin/python3.9
# -*- coding: utf-8 -*-

<<<<<<< HEAD
from PyQt6 import QtCore, QtGui, QtTest, QtWidgets
=======
from PyQt4 import QtGui, QtCore, QtTest
>>>>>>> 998779e5
from win32 import win32gui
import sys
import signal
import os
import cv2
import ctypes.wintypes
import ctypes
import numpy as np
import threading
import time

<<<<<<< HEAD
from menu_bar import about, VERSION, viewHelp
import error_messages
=======
import design
>>>>>>> 998779e5
import compare
import design
import capture_windows
import split_parser


class AutoSplit(QtWidgets.QMainWindow, design.Ui_MainWindow):
    from hotkeys import send_command
    from settings_file import saveSettings, saveSettingsAs, loadSettings, haveSettingsChanged, getSaveSettingsValues
    from screen_region import selectRegion, selectWindow, alignRegion
    from hotkeys import afterSettingHotkey, beforeSettingHotkey, setSplitHotkey, setResetHotkey, setSkipSplitHotkey, \
        setUndoSplitHotkey, setPauseHotkey

    myappid = f'Toufool.AutoSplit.v{VERSION}'
    ctypes.windll.shell32.SetCurrentProcessExplicitAppUserModelID(myappid)

    # signals
    updateCurrentSplitImage = QtCore.pyqtSignal(QtGui.QImage)
    startAutoSplitterSignal = QtCore.pyqtSignal()
    resetSignal = QtCore.pyqtSignal()
    skipSplitSignal = QtCore.pyqtSignal()
    undoSplitSignal = QtCore.pyqtSignal()
    pauseSignal = QtCore.pyqtSignal()
    afterSettingHotkeySignal = QtCore.pyqtSignal()

    def __init__(self, parent=None):
        super(AutoSplit, self).__init__(parent)
        self.setupUi(self)

        # Parse command line args
        self.is_auto_controlled = ('--auto-controlled' in sys.argv)

        # close all processes when closing window
        self.actionView_Help.triggered.connect(viewHelp)
        self.actionAbout.triggered.connect(lambda: about(self))
        self.actionSave_Settings.triggered.connect(self.saveSettings)
        self.actionSave_Settings_As.triggered.connect(self.saveSettingsAs)
        self.actionLoad_Settings.triggered.connect(self.loadSettings)

        # disable buttons upon open
        self.undosplitButton.setEnabled(False)
        self.skipsplitButton.setEnabled(False)
        self.resetButton.setEnabled(False)

        if self.is_auto_controlled:
            self.setsplithotkeyButton.setEnabled(False)
            self.setresethotkeyButton.setEnabled(False)
            self.setskipsplithotkeyButton.setEnabled(False)
            self.setundosplithotkeyButton.setEnabled(False)
            self.setpausehotkeyButton.setEnabled(False)
            self.startautosplitterButton.setEnabled(False)
            self.splitLineEdit.setEnabled(False)
            self.resetLineEdit.setEnabled(False)
            self.skipsplitLineEdit.setEnabled(False)
            self.undosplitLineEdit.setEnabled(False)
            self.pausehotkeyLineEdit.setEnabled(False)

            # Send version and process ID to stdout
            print(f"{VERSION}\n{os.getpid()}", flush=True)

            class Worker(QtCore.QObject):
                autosplit = None

                def __init__(self, autosplit):
                    self.autosplit = autosplit
                    super().__init__()

                def run(self):
                    while True:
                        line = input()
                        # TODO: "AutoSplit Integration" needs to call this and wait instead of outright killing the app.
                        # TODO: See if we can also get LiveSplit to wait on Exit in "AutoSplit Integration"
                        # For now this can only used in a Development environment
                        if line == 'kill':
                            self.autosplit.closeEvent()
                            break
                        elif line == 'start':
                            self.autosplit.startAutoSplitter()
                        elif line == 'split' or line == 'skip':
                            self.autosplit.startSkipSplit()
                        elif line == 'undo':
                            self.autosplit.startUndoSplit()
                        elif line == 'reset':
                            self.autosplit.startReset()
                        # TODO: Not yet implemented in AutoSplit Integration
                        # elif line == 'pause':
                        #     self.startPause()

            # Use and Start the thread that checks for updates from LiveSplit
            self.update_auto_control = QtCore.QThread()
            worker = Worker(self)
            worker.moveToThread(self.update_auto_control)
            self.update_auto_control.started.connect(worker.run)
            self.update_auto_control.start()

        # resize to these width and height so that FPS performance increases
        self.RESIZE_WIDTH = 320
        self.RESIZE_HEIGHT = 240

        # split image folder line edit text
        self.splitimagefolderLineEdit.setText('No Folder Selected')

        # Connecting button clicks to functions
        self.browseButton.clicked.connect(self.browse)
        self.selectregionButton.clicked.connect(self.selectRegion)
        self.takescreenshotButton.clicked.connect(self.takeScreenshot)
        self.startautosplitterButton.clicked.connect(self.autoSplitter)
        self.checkfpsButton.clicked.connect(self.checkFPS)
        self.resetButton.clicked.connect(self.reset)
        self.skipsplitButton.clicked.connect(self.skipSplit)
        self.undosplitButton.clicked.connect(self.undoSplit)
        self.setsplithotkeyButton.clicked.connect(self.setSplitHotkey)
        self.setresethotkeyButton.clicked.connect(self.setResetHotkey)
        self.setskipsplithotkeyButton.clicked.connect(self.setSkipSplitHotkey)
        self.setundosplithotkeyButton.clicked.connect(self.setUndoSplitHotkey)
        self.setpausehotkeyButton.clicked.connect(self.setPauseHotkey)
        self.alignregionButton.clicked.connect(self.alignRegion)
        self.selectwindowButton.clicked.connect(self.selectWindow)
        self.startImageReloadButton.clicked.connect(lambda: self.loadStartImage(True, False))

        # update x, y, width, and height when changing the value of these spinbox's are changed
        self.xSpinBox.valueChanged.connect(self.updateX)
        self.ySpinBox.valueChanged.connect(self.updateY)
        self.widthSpinBox.valueChanged.connect(self.updateWidth)
        self.heightSpinBox.valueChanged.connect(self.updateHeight)

        # connect signals to functions
        self.updateCurrentSplitImage.connect(self.updateSplitImageGUI)
        self.afterSettingHotkeySignal.connect(self.afterSettingHotkey)
        self.startAutoSplitterSignal.connect(self.autoSplitter)
        self.resetSignal.connect(self.reset)
        self.skipSplitSignal.connect(self.skipSplit)
        self.undoSplitSignal.connect(self.undoSplit)

        # live image checkbox
        self.liveimageCheckBox.clicked.connect(self.checkLiveImage)
        self.timerLiveImage = QtCore.QTimer()
        self.timerLiveImage.timeout.connect(self.liveImageFunction)

        # Default Settings for the region capture
        self.hwnd = 0
        self.hwnd_title = ''
        self.rect = ctypes.wintypes.RECT()

        # Last loaded settings and last successful loaded settings file path to None until we try to load them
        self.last_loaded_settings = None
        self.last_successfully_loaded_settings_file_path = None

        # find all .pkls in AutoSplit folder, error if there is none or more than 1
        self.load_settings_on_open = True
        self.loadSettings()
        self.load_settings_on_open = False

        # initialize a few settings options
        self.last_saved_settings = None

        self.live_image_function_on_open = True

        # Automatic timer start
        self.timerStartImage = QtCore.QTimer()
        self.timerStartImage.timeout.connect(self.startImageFunction)
        self.timerStartImage_is_running = False
        self.start_image = None
        self.highest_similarity = 0.0
        self.check_start_image_timestamp = 0.0

        # Try to load start image
        self.loadStartImage(wait_for_delay=False)

    # FUNCTIONS

    # TODO add checkbox for going back to image 1 when resetting.
    def browse(self):
        # User selects the file with the split images in it.
        self.split_image_directory = str(
            QtWidgets.QFileDialog.getExistingDirectory(self, "Select Split Image Directory")) + '\\'

        # If the user doesn't select a folder, it defaults to \. Set it back to whats in the LineEdit, and return
        if self.split_image_directory == '\\':
            self.split_image_directory = self.splitimagefolderLineEdit.text()
            return

        # set the split image folder line to the directory text
        self.splitimagefolderLineEdit.setText(self.split_image_directory)

    def checkLiveImage(self):
        if self.liveimageCheckBox.isChecked():
            self.timerLiveImage.start(int(1000 / 60))
        else:
            self.timerLiveImage.stop()
            self.liveImageFunction()

    def liveImageFunction(self):
        try:
            if win32gui.GetWindowText(self.hwnd) == '' and self.live_image_function_on_open == True:
                self.timerLiveImage.stop()
                self.live_image_function_on_open = False
                return

            elif win32gui.GetWindowText(self.hwnd) == '' and self.live_image_function_on_open == False:
                error_messages.regionError()
                self.timerLiveImage.stop()
                return

            ctypes.windll.user32.SetProcessDPIAware()

            capture = capture_windows.capture_region(self.hwnd, self.rect)
            capture = cv2.resize(capture, (240, 180))
            capture = cv2.cvtColor(capture, cv2.COLOR_BGRA2RGB)

            # Convert to set it on the label
            qImg = QtGui.QImage(capture, capture.shape[1], capture.shape[0], capture.shape[1] * 3,
                                QtGui.QImage.Format.Format_RGB888)
            pix = QtGui.QPixmap(qImg)
            self.liveImage.setPixmap(pix)

        except AttributeError:
            pass

    def loadStartImage(self, started_by_button=False, wait_for_delay=True):
        self.timerStartImage.stop()
        self.currentsplitimagefileLabel.setText(' ')
        self.startImageLabel.setText("Start image: not found")
        QtWidgets.QApplication.processEvents()

        if self.splitimagefolderLineEdit.text() == 'No Folder Selected' \
                or not os.path.exists(self.split_image_directory):
            # Only show error messages if the user clicked the button
            if started_by_button:
                error_messages.splitImageDirectoryError()
            return
        if self.hwnd == 0 or win32gui.GetWindowText(self.hwnd) == '':
            if started_by_button:
                error_messages.regionError()
            return

        self.start_image_name = None
        for image in os.listdir(self.split_image_directory):
            if 'start_auto_splitter' in image.lower():
                if self.start_image_name is None:
                    self.start_image_name = image
                else:
                    if started_by_button:
                        error_messages.multipleKeywordImagesError('start_auto_splitter')
                    return

        if self.start_image_name is None:
            if started_by_button:
                error_messages.noKeywordImageError('start_auto_splitter')
            return

        self.split_image_filenames = os.listdir(self.split_image_directory)
        self.split_image_number = 0
        self.loop_number = 1
        self.start_image_mask = None
        path = self.split_image_directory + self.start_image_name

        # if image has transparency, create a mask
        if compare.checkIfImageHasTransparency(path):
            # create mask based on resized, nearest neighbor interpolated split image
            self.start_image = cv2.imread(path, cv2.IMREAD_UNCHANGED)
            self.start_image = cv2.resize(self.start_image, (self.RESIZE_WIDTH, self.RESIZE_HEIGHT),
                                          interpolation=cv2.INTER_NEAREST)
            lower = np.array([0, 0, 0, 1], dtype="uint8")
            upper = np.array([255, 255, 255, 255], dtype="uint8")
            self.start_image_mask = cv2.inRange(self.start_image, lower, upper)

            # set split image as BGR
            self.start_image = cv2.cvtColor(self.start_image, cv2.COLOR_BGRA2BGR)

        # otherwise, open image normally. don't interpolate nearest neighbor here so setups before 1.2.0 still work.
        else:
            self.start_image = cv2.imread(path, cv2.IMREAD_COLOR)
            self.start_image = cv2.resize(self.start_image, (self.RESIZE_WIDTH, self.RESIZE_HEIGHT))

        start_image_pause = split_parser.pause_from_filename(self.start_image_name)
        if wait_for_delay and start_image_pause is not None and start_image_pause > 0:
            self.check_start_image_timestamp = time.time() + start_image_pause
            self.startImageLabel.setText("Start image: paused")
            self.currentSplitImage.setText('none (paused)')
            self.currentSplitImage.setAlignment(QtCore.Qt.AlignCenter)
            self.highestsimilarityLabel.setText(' ')
        else:
            self.check_start_image_timestamp = 0.0
            self.startImageLabel.setText("Start image: ready")
            self.updateSplitImage(self.start_image_name)

        self.highest_similarity = 0.0

        self.timerStartImage.start(int(1000 / self.fpslimitSpinBox.value()))

        QtWidgets.QApplication.processEvents()

    def startImageFunction(self):
        if time.time() < self.check_start_image_timestamp:
            return

        if self.check_start_image_timestamp > 0:
            self.check_start_image_timestamp = 0.0
            self.startImageLabel.setText("Start image: ready")
            self.updateSplitImage(self.start_image_name)

        start_image_masked = (self.start_image_mask is not None)
        capture = self.getCaptureForComparison(start_image_masked)
        start_image_similarity = self.compareImage(self.start_image, self.start_image_mask, capture)
        start_image_threshold = split_parser.threshold_from_filename(self.start_image_name) \
            or self.similaritythresholdDoubleSpinBox.value()
        start_image_split_below_threshold = False
        start_image_flags = split_parser.flags_from_filename(self.start_image_name)
        start_image_delay = split_parser.delay_from_filename(self.start_image_name)

        if start_image_similarity > self.highest_similarity:
            self.highest_similarity = start_image_similarity

        # If the {b} flag is set, let similarity go above threshold first, then split on similarity below threshold
        # Otherwise just split when similarity goes above threshold
        if start_image_flags & 0x04 == 0x04 \
                and not start_image_split_below_threshold \
                and start_image_similarity >= start_image_threshold:
            start_image_split_below_threshold = True
            return
        if (start_image_flags & 0x04 == 0x04
            and start_image_split_below_threshold
            and start_image_similarity < start_image_threshold) \
                or (start_image_similarity >= start_image_threshold and start_image_flags & 0x04 == 0):
            def split():
                self.hasSentStart = False
                self.send_command("start")
                time.sleep(1 / self.fpslimitSpinBox.value())
                self.startAutoSplitter()

            self.timerStartImage.stop()
            self.startImageLabel.setText("Start image: started")

            if start_image_delay > 0:
                threading.Timer(start_image_delay / 1000, split).start()
            else:
                split()

    # update x, y, width, height when spinbox values are changed
    def updateX(self):
        try:
            self.rect.left = self.xSpinBox.value()
            self.rect.right = self.rect.left + self.widthSpinBox.value()
            self.checkLiveImage()
        except AttributeError:
            pass

    def updateY(self):
        try:
            self.rect.top = self.ySpinBox.value()
            self.rect.bottom = self.rect.top + self.heightSpinBox.value()
            self.checkLiveImage()
        except AttributeError:
            pass

    def updateWidth(self):
        self.rect.right = self.rect.left + self.widthSpinBox.value()
        self.checkLiveImage()

    def updateHeight(self):
        self.rect.bottom = self.rect.top + self.heightSpinBox.value()
        self.checkLiveImage()

    # update current split image. needed this to avoid updating it through the hotkey thread.
    def updateSplitImageGUI(self, qImg):
        pix = QtGui.QPixmap(qImg)
        self.currentSplitImage.setPixmap(pix)

    def takeScreenshot(self):
        # error checks
        if self.splitimagefolderLineEdit.text() == 'No Folder Selected':
            error_messages.splitImageDirectoryError()
            return
        if os.path.exists(self.splitimagefolderLineEdit.text()) == False:
            error_messages.splitImageDirectoryNotFoundError()
            return
        if self.hwnd == 0 or win32gui.GetWindowText(self.hwnd) == '':
            error_messages.regionError()
            return
        take_screenshot_filename = '001_SplitImage'

        # check if file exists and rename it if it does
        # Below starts the FileNameNumber at #001 up to #999. After that it will go to 1000,
        # which is a problem, but I doubt anyone will get to 1000 split images...
        i = 1
        while os.path.exists(self.split_image_directory + take_screenshot_filename + '.png') == True:
            FileNameNumber = (f"{i:03}")
            take_screenshot_filename = FileNameNumber + '_SplitImage'
            i = i + 1

        # grab screenshot of capture region
        capture = capture_windows.capture_region(self.hwnd, self.rect)
        capture = cv2.cvtColor(capture, cv2.COLOR_BGRA2BGR)

        # save and open image
        cv2.imwrite(self.split_image_directory + take_screenshot_filename + '.png', capture)
        os.startfile(self.split_image_directory + take_screenshot_filename + '.png')

    # check max FPS button connects here.
    def checkFPS(self):
        # error checking
        split_image_directory = self.splitimagefolderLineEdit.text()
        if split_image_directory == 'No Folder Selected' or split_image_directory is None:
            error_messages.splitImageDirectoryError()
            return

        split_image_filenames = os.listdir(split_image_directory)
        for image in split_image_filenames:
            if cv2.imread(self.split_image_directory + image, cv2.IMREAD_COLOR) is None:
                error_messages.imageTypeError(image)
                return
            else:
                pass

        if self.hwnd == 0 or win32gui.GetWindowText(self.hwnd) == '':
            error_messages.regionError()
            return

        if self.width == 0 or self.height == 0:
            error_messages.regionSizeError()
            return

        # grab first image in the split image folder
        split_image_file = split_image_filenames[0]
        split_image_path = split_image_directory + split_image_file
        split_image = cv2.imread(split_image_path, cv2.IMREAD_COLOR)
        split_image = cv2.cvtColor(split_image, cv2.COLOR_BGR2RGB)
        split_image = cv2.resize(split_image, (self.RESIZE_WIDTH, self.RESIZE_HEIGHT))

        # run 10 iterations of screenshotting capture region + comparison.
        count = 0
        t0 = time.time()
        while count < 10:

            capture = capture_windows.capture_region(self.hwnd, self.rect)
            capture = cv2.resize(capture, (self.RESIZE_WIDTH, self.RESIZE_HEIGHT))
            capture = cv2.cvtColor(capture, cv2.COLOR_BGRA2RGB)

            if self.comparisonmethodComboBox.currentIndex() == 0:
                similarity = compare.compare_l2_norm(split_image, capture)
            elif self.comparisonmethodComboBox.currentIndex() == 1:
                similarity = compare.compare_histograms(split_image, capture)
            elif self.comparisonmethodComboBox.currentIndex() == 2:
                similarity = compare.compare_phash(split_image, capture)

            count = count + 1

        # calculate FPS
        t1 = time.time()
        FPS = int(10 / (t1 - t0))
        FPS = str(FPS)
        self.fpsvalueLabel.setText(FPS)

    # undo split button and hotkey connect to here
    def undoSplit(self):
        if self.undosplitButton.isEnabled() == False and not self.is_auto_controlled:
            return

        if self.loop_number != 1 and self.groupDummySplitsCheckBox.isChecked() == False:
            self.loop_number = self.loop_number - 1

        elif self.groupDummySplitsCheckBox.isChecked() == True:
            for i, group in enumerate(self.split_groups):
                if i > 0 and self.split_image_number in group:
                    self.split_image_number = self.split_groups[i - 1][0]
                    break

        else:
            self.split_image_number = self.split_image_number - 1
            self.loop_number = self.split_image_loop_amount[self.split_image_number]

        self.updateSplitImage()

        return

    # skip split button and hotkey connect to here
    def skipSplit(self):

        if self.skipsplitButton.isEnabled() == False and not self.is_auto_controlled:
            return

        if self.loop_number < self.split_image_loop_amount[self.split_image_number] and self.groupDummySplitsCheckBox.isChecked() == False:
            self.loop_number = self.loop_number + 1
        elif self.groupDummySplitsCheckBox.isChecked() == True:
            for group in self.split_groups:
                if self.split_image_number in group:
                    self.split_image_number = group[-1] + 1
                    break
        else:
            self.split_image_number = self.split_image_number + 1
            self.loop_number = 1

        self.updateSplitImage()

        return

    # def pause(self):
        # TODO add what to do when you hit pause hotkey, if this even needs to be done

    def reset(self):
        # When the reset button or hotkey is pressed, it will change this text,
        # which will trigger in the autoSplitter function, if running, to abort and change GUI.
        self.startautosplitterButton.setText('Start Auto Splitter')
        return

    # Functions for the hotkeys to return to the main thread from signals and start their corresponding functions
    def startAutoSplitter(self):
        self.hasSentStart = True

        # If the auto splitter is already running or the button is disabled, don't emit the signal to start it.
        if self.startautosplitterButton.text() == 'Running...' or \
            (not self.startautosplitterButton.isEnabled() and not self.is_auto_controlled):
            return

        if self.startImageLabel.text() == "Start image: ready" or self.startImageLabel.text() == "Start image: paused":
            self.startImageLabel.setText("Start image: not ready")

        self.startAutoSplitterSignal.emit()

    def startReset(self):
        self.resetSignal.emit()

    def startSkipSplit(self):
        self.skipSplitSignal.emit()

    def startUndoSplit(self):
        self.undoSplitSignal.emit()

    def startPause(self):
        self.pauseSignal.emit()

    def checkForReset(self):
        if self.startautosplitterButton.text() == 'Start Auto Splitter':
            if self.autostartonresetCheckBox.isChecked():
                self.startAutoSplitterSignal.emit()
            else:
                self.guiChangesOnReset()
            return True
        return False

    def autoSplitter(self):
        # error checking:
        if str(self.splitimagefolderLineEdit.text()) == 'No Folder Selected':
            self.guiChangesOnReset()
            error_messages.splitImageDirectoryError()
            return
        if os.path.exists(self.splitimagefolderLineEdit.text()) == False:
            self.guiChangesOnReset()
            error_messages.splitImageDirectoryNotFoundError()
            return
        if self.hwnd == 0 or win32gui.GetWindowText(self.hwnd) == '':
            self.guiChangesOnReset()
            error_messages.regionError()
            return

        # get split image filenames
        self.split_image_filenames = os.listdir(self.split_image_directory)

        # Make sure that each of the images follows the guidelines for correct format
        # according to all of the settings selected by the user.
        for image in self.split_image_filenames:
            # Test for image without transparency
            if (cv2.imread(self.split_image_directory + image, cv2.IMREAD_COLOR) is None
                    # Test for image with transparency
                    and cv2.imread(self.split_image_directory + image, cv2.IMREAD_UNCHANGED) is None):
                # Opencv couldn't open this file as an image, this isn't a correct
                # file format that is supported
                self.guiChangesOnReset()
                error_messages.imageTypeError(image)
                return

            # error out if there is a {p} flag but no pause hotkey set and is not auto controlled.
            if (self.pausehotkeyLineEdit.text() == ''
                    and split_parser.flags_from_filename(image) & 0x08 == 0x08
                    and not self.is_auto_controlled):
                self.guiChangesOnReset()
                error_messages.pauseHotkeyError()
                return

        if self.splitLineEdit.text() == '' and not self.is_auto_controlled:
            self.guiChangesOnReset()
            error_messages.splitHotkeyError()
            return

        # find reset image then remove it from the list
        self.findResetImage()

        # Check that there's only one reset image
        for image in self.split_image_filenames:

            if split_parser.is_reset_image(image):
                self.guiChangesOnReset()
                error_messages.multipleKeywordImagesError('reset')
                return

        # If there is no reset hotkey set but a reset image is present, and is not auto controlled, throw an error.
        if self.resetLineEdit.text() == '' and self.reset_image is not None and not self.is_auto_controlled:
            self.guiChangesOnReset()
            error_messages.resetHotkeyError()
            return

        # construct groups of splits if needed
        self.split_groups = []
        if self.groupDummySplitsCheckBox.isChecked():
            current_group = []
            self.split_groups.append(current_group)

            for i, image in enumerate(self.split_image_filenames):
                current_group.append(i)

                flags = split_parser.flags_from_filename(image)
                if flags & 0x01 != 0x01 and i < len(self.split_image_filenames) - 1:
                    current_group = []
                    self.split_groups.append(current_group)

        # construct dummy splits array
        self.dummy_splits_array = []
        for i, image in enumerate(self.split_image_filenames):
            if split_parser.flags_from_filename(image) & 0x01 == 0x01:
                self.dummy_splits_array.append(True)
            else:
                self.dummy_splits_array.append(False)

        # construct loop amounts for each split image
        self.split_image_loop_amount = []
        for i, image in enumerate(self.split_image_filenames):
            self.split_image_loop_amount.append(split_parser.loop_from_filename(image))

        if any(x > 1 for x in self.split_image_loop_amount) and self.groupDummySplitsCheckBox.isChecked() == True:
            error_messages.dummySplitsError()
            return

        self.guiChangesOnStart()

        # initialize some settings
        self.split_image_number = 0
        self.loop_number = 1
        self.number_of_split_images = len(self.split_image_filenames)
        self.waiting_for_split_delay = False
        self.split_below_threshold = False

        self.run_start_time = time.time()

        # First while loop: stays in this loop until all of the split images have been split
        while self.split_image_number < self.number_of_split_images:

            # Check if we are not waiting for the split delay to send the key press
            if self.waiting_for_split_delay == True:
                time_millis = int(round(time.time() * 1000))
                if time_millis < self.split_time:
                    QtWidgets.QApplication.processEvents()
                    continue

            self.updateSplitImage()

            # second while loop: stays in this loop until similarity threshold is met
            # skip loop if we just finished waiting for the split delay and need to press the split key!
            start = time.time()
            while True:
                # reset if the set screen region window was closed
                if win32gui.GetWindowText(self.hwnd) == '':
                    self.reset()

                if self.checkForReset():
                    return

                # calculate similarity for reset image
                capture = self.getCaptureForComparison()

                if self.shouldCheckResetImage():
                    reset_similarity = self.compareImage(self.reset_image, self.reset_mask, capture)
                    if reset_similarity >= self.reset_image_threshold:
                        self.send_command("reset")

                if self.checkForReset():
                    return

                # TODO: Check is this actually still needed?
                # get capture again if current and reset image have different mask flags
                if self.imageHasTransparency != (self.reset_mask is not None):
                    capture = self.getCaptureForComparison()

                # calculate similarity for split image
                self.similarity = self.compareImage(self.split_image, self.mask, capture)

                # show live similarity if the checkbox is checked
                if self.showlivesimilarityCheckBox.isChecked():
                    self.livesimilarityLabel.setText(str(self.similarity)[:4])
                else:
                    self.livesimilarityLabel.setText(' ')

                # if the similarity becomes higher than highest similarity, set it as such.
                if self.similarity > self.highest_similarity:
                    self.highest_similarity = self.similarity

                # show live highest similarity if the checkbox is checked
                if self.showhighestsimilarityCheckBox.isChecked():
                    self.highestsimilarityLabel.setText(str(self.highest_similarity)[:4])
                else:
                    self.highestsimilarityLabel.setText(' ')

                if not self.is_auto_controlled:
                    # if its the last split image and last loop number, disable the skip split button
                    if (self.split_image_number == self.number_of_split_images - 1 and self.loop_number == self.split_image_loop_amount[self.split_image_number]) or (self.groupDummySplitsCheckBox.isChecked() == True and self.dummy_splits_array[self.split_image_number:].count(False) <= 1):
                        self.skipsplitButton.setEnabled(False)
                    else:
                        self.skipsplitButton.setEnabled(True)

                    # if its the first split image and first loop, disable the undo split button
                    if self.split_image_number == 0 and self.loop_number == 1:
                        self.undosplitButton.setEnabled(False)
                    else:
                        self.undosplitButton.setEnabled(True)

                # if the b flag is set, let similarity go above threshold first,
                # then split on similarity below threshold.
                # if no b flag, just split when similarity goes above threshold.
                if not self.waiting_for_split_delay:
                    if self.flags & 0x04 == 0x04 and not self.split_below_threshold:
                        if self.similarity >= self.similarity_threshold:
                            self.split_below_threshold = True
                            continue
                    elif self.flags & 0x04 == 0x04 and self.split_below_threshold:
                        if self.similarity < self.similarity_threshold:
                            self.split_below_threshold = False
                            break
                    elif self.similarity >= self.similarity_threshold:
                        break

                # limit the number of time the comparison runs to reduce cpu usage
                fps_limit = self.fpslimitSpinBox.value()
                time.sleep((1 / fps_limit) - (time.time() - start) % (1 / fps_limit))
                QtWidgets.QApplication.processEvents()

            # comes here when threshold gets met

            # We need to make sure that this isn't a dummy split before sending
            # the key press.
            if not (self.flags & 0x01 == 0x01):
                # If it's a delayed split, check if the delay has passed
                # Otherwise calculate the split time for the key press
                if self.split_delay > 0 and self.waiting_for_split_delay == False:
                    self.split_time = int(round(time.time() * 1000)) + self.split_delay
                    self.waiting_for_split_delay = True
                    self.undosplitButton.setEnabled(False)
                    self.skipsplitButton.setEnabled(False)
                    self.currentsplitimagefileLabel.setText(' ')
                    self.currentSplitImage.setAlignment(QtCore.Qt.AlignmentFlag.AlignCenter)

                    # check for reset while delayed and display a counter of the remaining split delay time
                    delay_start_time = time.time()
                    while time.time() - delay_start_time < (self.split_delay / 1000):
                        delay_time_left = round((self.split_delay / 1000) - (time.time() - delay_start_time), 1)
                        self.currentSplitImage.setText(f'Delayed Split: {delay_time_left} sec remaining')
                        # check for reset
                        if win32gui.GetWindowText(self.hwnd) == '':
                            self.reset()
                        if self.checkForReset():
                            return

                        # calculate similarity for reset image
                        if self.shouldCheckResetImage():
                            capture = self.getCaptureForComparison()

                            reset_similarity = self.compareImage(self.reset_image, self.reset_mask, capture)
                            if reset_similarity >= self.reset_image_threshold:
                                self.send_command("reset")
                                self.reset()
                                continue

                        QtTest.QTest.qWait(1)

                self.waiting_for_split_delay = False

                # if {p} flag hit pause key, otherwise hit split hotkey
                if (self.flags & 0x08 == 0x08):
                    self.send_command("pause")
                else:
                    self.send_command("split")

            # increase loop number if needed, set to 1 if it was the last loop.
            if self.loop_number < self.split_image_loop_amount[self.split_image_number]:
                self.loop_number = self.loop_number + 1
            else:
                self.loop_number = 1

            # if loop check box is checked and its the last split, go to first split.
            # else if current loop amount is back to 1, add 1 to split image number
            # else pass, dont change split image number.
            if self.loopCheckBox.isChecked() and self.split_image_number == self.number_of_split_images - 1 and self.loop_number == 1:
                self.split_image_number = 0
            elif self.loop_number == 1:
                self.split_image_number = self.split_image_number + 1
            else:
                pass

            # set a "pause" split image number. This is done so that it can detect if user hit split/undo split while paused.
            pause_split_image_number = self.split_image_number
            pause_loop_number = self.loop_number

            # if its not the last split image, pause for the amount set by the user
            if self.number_of_split_images != self.split_image_number:
                # set current split image to none
                self.currentsplitimagefileLabel.setText(' ')
                self.currentSplitImage.setAlignment(QtCore.Qt.AlignmentFlag.AlignCenter)
                self.imageloopLabel.setText('Image Loop #:     -')

                if not self.is_auto_controlled:
                    # if its the last split image and last loop number, disable the skip split button
                    if (self.split_image_number == self.number_of_split_images - 1 and self.loop_number == self.split_image_loop_amount[self.split_image_number]) or (self.groupDummySplitsCheckBox.isChecked() == True and self.dummy_splits_array[self.split_image_number:].count(False) <= 1):
                        self.skipsplitButton.setEnabled(False)
                    else:
                        self.skipsplitButton.setEnabled(True)

                    # if its the first split image and first loop, disable the undo split button
                    if self.split_image_number == 0 and self.loop_number == 1:
                        self.undosplitButton.setEnabled(False)
                    else:
                        self.undosplitButton.setEnabled(True)

                QtWidgets.QApplication.processEvents()

                # I have a pause loop here so that it can check if the user presses skip split, undo split, or reset here.
                # Also updates the current split image text, counting down the time until the next split image
                pause_start_time = time.time()
                while time.time() - pause_start_time < self.pause:
                    pause_time_left = round(self.pause - (time.time() - pause_start_time), 1)
                    self.currentSplitImage.setText(f'None (Paused). {pause_time_left} sec remaining')

                    # check for reset
                    if win32gui.GetWindowText(self.hwnd) == '':
                        self.reset()
                    if self.checkForReset():
                        return

                    # check for skip/undo split:
                    if self.split_image_number != pause_split_image_number or self.loop_number != pause_loop_number:
                        break

                    # calculate similarity for reset image
                    if self.shouldCheckResetImage():
                        capture = self.getCaptureForComparison()

                        reset_similarity = self.compareImage(self.reset_image, self.reset_mask, capture)
                        if reset_similarity >= self.reset_image_threshold:
                            self.send_command("reset")
                            self.reset()
                            continue

                    QtTest.QTest.qWait(1)

        # loop breaks to here when the last image splits
        self.guiChangesOnReset()


    def guiChangesOnStart(self):
        self.timerStartImage.stop()
        self.startautosplitterButton.setText('Running...')
        self.browseButton.setEnabled(False)
        self.groupDummySplitsCheckBox.setEnabled(False)
        self.startImageReloadButton.setEnabled(False)

        if not self.is_auto_controlled:
            self.startautosplitterButton.setEnabled(False)
            self.resetButton.setEnabled(True)
            self.undosplitButton.setEnabled(True)
            self.skipsplitButton.setEnabled(True)
            self.setsplithotkeyButton.setEnabled(False)
            self.setresethotkeyButton.setEnabled(False)
            self.setskipsplithotkeyButton.setEnabled(False)
            self.setundosplithotkeyButton.setEnabled(False)
            self.setpausehotkeyButton.setEnabled(False)

        QtWidgets.QApplication.processEvents()


    def guiChangesOnReset(self):
        self.startautosplitterButton.setText('Start Auto Splitter')
        self.imageloopLabel.setText("Image Loop #:")
        self.currentSplitImage.setText(' ')
        self.currentsplitimagefileLabel.setText(' ')
        self.livesimilarityLabel.setText(' ')
        self.highestsimilarityLabel.setText(' ')
        self.browseButton.setEnabled(True)
        self.groupDummySplitsCheckBox.setEnabled(True)
        self.startImageReloadButton.setEnabled(True)

        if not self.is_auto_controlled:
            self.startautosplitterButton.setEnabled(True)
            self.resetButton.setEnabled(False)
            self.undosplitButton.setEnabled(False)
            self.skipsplitButton.setEnabled(False)
            self.setsplithotkeyButton.setEnabled(True)
            self.setresethotkeyButton.setEnabled(True)
            self.setskipsplithotkeyButton.setEnabled(True)
            self.setundosplithotkeyButton.setEnabled(True)
            self.setpausehotkeyButton.setEnabled(True)

        QtWidgets.QApplication.processEvents()
        self.loadStartImage(False, False)


    def compareImage(self, image, mask, capture):
        if mask is None:
            if self.comparisonmethodComboBox.currentIndex() == 0:
                return compare.compare_l2_norm(image, capture)
            elif self.comparisonmethodComboBox.currentIndex() == 1:
                return compare.compare_histograms(image, capture)
            elif self.comparisonmethodComboBox.currentIndex() == 2:
                return compare.compare_phash(image, capture)
        else:
            if self.comparisonmethodComboBox.currentIndex() == 0:
                return compare.compare_l2_norm_masked(image, capture, mask)
            elif self.comparisonmethodComboBox.currentIndex() == 1:
                return compare.compare_histograms_masked(image, capture, mask)
            elif self.comparisonmethodComboBox.currentIndex() == 2:
                return compare.compare_phash_masked(image, capture, mask)

    def getCaptureForComparison(self):
        # grab screenshot of capture region
        capture = capture_windows.capture_region(self.hwnd, self.rect)
        # Capture with nearest neighbor interpolation
        capture = cv2.resize(capture, (self.RESIZE_WIDTH, self.RESIZE_HEIGHT), interpolation=cv2.INTER_NEAREST)
        # convert to BGR
        return cv2.cvtColor(capture, cv2.COLOR_BGRA2BGR)

    def shouldCheckResetImage(self):
        return self.reset_image is not None and time.time() - self.run_start_time > self.reset_image_pause_time

    def findResetImage(self):
        self.reset_image = None
        self.reset_mask = None

        reset_image_file = None
        for i, image in enumerate(self.split_image_filenames):
            if split_parser.is_reset_image(image):
                reset_image_file = image
                break

        if reset_image_file is None:
            return

        self.split_image_filenames.remove(reset_image_file)

        # create reset image and keep in memory
        path = self.split_image_directory + reset_image_file

        # Override values if they have been specified on the file
        self.reset_image_pause_time = split_parser.pause_from_filename(reset_image_file) \
            or self.pauseDoubleSpinBox.value()
        self.reset_image_threshold = split_parser.threshold_from_filename(reset_image_file) \
            or self.similaritythresholdDoubleSpinBox.value()

        # if image has transparency, create a mask
        if compare.checkIfImageHasTransparency(path):
            # create mask based on resized, nearest neighbor interpolated split image
            self.reset_image = cv2.imread(path, cv2.IMREAD_UNCHANGED)
            self.reset_image = cv2.resize(self.reset_image, (self.RESIZE_WIDTH, self.RESIZE_HEIGHT),
                                          interpolation=cv2.INTER_NEAREST)
            lower = np.array([0, 0, 0, 1], dtype="uint8")
            upper = np.array([255, 255, 255, 255], dtype="uint8")
            self.reset_mask = cv2.inRange(self.reset_image, lower, upper)

            # set split image as BGR
            self.reset_image = cv2.cvtColor(self.reset_image, cv2.COLOR_BGRA2BGR)

        # otherwise, open image normally. don't interpolate nearest neighbor here so setups before 1.2.0 still work.
        else:
            self.reset_image = cv2.imread(path, cv2.IMREAD_COLOR)
            self.reset_image = cv2.resize(self.reset_image, (self.RESIZE_WIDTH, self.RESIZE_HEIGHT))

    def updateSplitImage(self, custom_image_file=None):
        # get split image path
        split_image_file = custom_image_file or self.split_image_filenames[0 + self.split_image_number]
        self.split_image_path = self.split_image_directory + split_image_file

        # get flags
        self.flags = split_parser.flags_from_filename(split_image_file)
        self.imageHasTransparency = compare.checkIfImageHasTransparency(self.split_image_path)

        # set current split image in UI
        # if flagged as mask, transform transparency into UI's gray BG color
        if (self.imageHasTransparency):
            self.split_image_display = cv2.imread(self.split_image_path, cv2.IMREAD_UNCHANGED)
            transparent_mask = self.split_image_display[:, :, 3] == 0
            self.split_image_display[transparent_mask] = [240, 240, 240, 255]
            self.split_image_display = cv2.cvtColor(self.split_image_display, cv2.COLOR_BGRA2RGB)
            self.split_image_display = cv2.resize(self.split_image_display, (240, 180))
        # if not flagged as mask, open normally
        else:
            self.split_image_display = cv2.imread(self.split_image_path, cv2.IMREAD_COLOR)
            self.split_image_display = cv2.cvtColor(self.split_image_display, cv2.COLOR_BGR2RGB)
            self.split_image_display = cv2.resize(self.split_image_display, (240, 180))

        qImg = QtGui.QImage(self.split_image_display, self.split_image_display.shape[1],
                            self.split_image_display.shape[0], self.split_image_display.shape[1] * 3,
                            QtGui.QImage.Format.Format_RGB888)
        self.updateCurrentSplitImage.emit(qImg)
        self.currentsplitimagefileLabel.setText(split_image_file)

        # if image has transparency, create a mask
        if (self.imageHasTransparency):
            # create mask based on resized, nearest neighbor interpolated split image
            self.split_image = cv2.imread(self.split_image_path, cv2.IMREAD_UNCHANGED)
            self.split_image = cv2.resize(self.split_image, (self.RESIZE_WIDTH, self.RESIZE_HEIGHT),
                                          interpolation=cv2.INTER_NEAREST)
            lower = np.array([0, 0, 0, 1], dtype="uint8")
            upper = np.array([255, 255, 255, 255], dtype="uint8")
            self.mask = cv2.inRange(self.split_image, lower, upper)

            # set split image as BGR
            self.split_image = cv2.cvtColor(self.split_image, cv2.COLOR_BGRA2BGR)

        # otherwise, open image normally. don't interpolate nearest neighbor here so setups before 1.2.0 still work.
        else:
            split_image = cv2.imread(self.split_image_path, cv2.IMREAD_COLOR)
            self.split_image = cv2.resize(split_image, (self.RESIZE_WIDTH, self.RESIZE_HEIGHT))
            self.mask = None

        # Override values if they have been specified on the file
        self.pause = split_parser.pause_from_filename(split_image_file) \
            or self.pauseDoubleSpinBox.value()
        self.similarity_threshold = split_parser.threshold_from_filename(split_image_file) \
            or self.similaritythresholdDoubleSpinBox.value()

        # Get delay for split, if any
        self.split_delay = split_parser.delay_from_filename(split_image_file)

        # Set Image Loop #
        self.imageloopLabel.setText("Image Loop #: " + str(self.loop_number))

        # need to set split below threshold to false each time an image updates.
        self.split_below_threshold = False

        self.similarity = 0
        self.highest_similarity = 0.001

    # exit safely when closing the window
    def closeEvent(self, event=None):
        def exit():
            if event is not None:
                event.accept()
            if self.is_auto_controlled:
                self.update_auto_control.terminate()
                # stop main thread (which is probably blocked reading input) via an interrupt signal
                # only available for windows in version 3.2 or higher
                os.kill(os.getpid(), signal.SIGINT)
            sys.exit()

        # Simulates LiveSplit quitting without asking. See "TODO" at update_auto_control Worker
        # This also more gracefully exits LiveSplit
        # Users can still manually save their settings
        if event is None:
            exit()

        if self.haveSettingsChanged():
            # give a different warning if there was never a settings file that was loaded successfully, and save as instead of save.
            msgBox = QtWidgets.QMessageBox
            settings_file_name = "Untitled" \
                if self.last_successfully_loaded_settings_file_path is None \
                else os.path.basename(self.last_successfully_loaded_settings_file_path)
            warning_message = f"Do you want to save changes made to settings file {settings_file_name}?"

            warning = msgBox.warning(
                self,
                "AutoSplit",
                warning_message,
                msgBox.StandardButton.Yes | msgBox.StandardButton.No | msgBox.StandardButton.Cancel)

            if warning == msgBox.StandardButton.Yes:
                # TODO: Don't close if user cancelled the save
                self.saveSettingsAs()
                exit()
            if warning == msgBox.StandardButton.No:
                exit()
            if warning == msgBox.StandardButton.Cancel:
                event.ignore()
        else:
            exit()

def main():
    app = QtWidgets.QApplication(sys.argv)
    app.setWindowIcon(QtGui.QIcon(':/resources/icon.ico'))
    w = AutoSplit()
    w.setWindowIcon(QtGui.QIcon(':/resources/icon.ico'))
    w.show()
    sys.exit(app.exec())


if __name__ == '__main__':
    main()<|MERGE_RESOLUTION|>--- conflicted
+++ resolved
@@ -1,11 +1,7 @@
 #!/usr/bin/python3.9
 # -*- coding: utf-8 -*-
 
-<<<<<<< HEAD
 from PyQt6 import QtCore, QtGui, QtTest, QtWidgets
-=======
-from PyQt4 import QtGui, QtCore, QtTest
->>>>>>> 998779e5
 from win32 import win32gui
 import sys
 import signal
@@ -17,15 +13,11 @@
 import threading
 import time
 
-<<<<<<< HEAD
 from menu_bar import about, VERSION, viewHelp
-import error_messages
-=======
-import design
->>>>>>> 998779e5
+import capture_windows
 import compare
 import design
-import capture_windows
+import error_messages
 import split_parser
 
 
