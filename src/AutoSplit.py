--- conflicted
+++ resolved
@@ -54,11 +54,7 @@
             sys.exit(0)
         autosplit.show_error_signal.emit(lambda: error_messages.exception_traceback(
             "AutoSplit encountered an unhandled exception and will try to recover, "
-<<<<<<< HEAD
-            + f"however, there is no guarantee everything will work properly. {CREATE_NEW_ISSUE_MESSAGE}",
-=======
             + f"however, there is no guarantee it will keep working properly. {CREATE_NEW_ISSUE_MESSAGE}",
->>>>>>> 21947d09
             exception))
     return excepthook
 
@@ -104,10 +100,6 @@
     """Window Handle used for Capture Region"""
     last_saved_settings: list[Union[str, float, int, bool]] = []
     similarity = 0.0
-<<<<<<< HEAD
-    live_image_function_on_open = True
-=======
->>>>>>> 21947d09
     split_image_number = 0
     split_images_and_loop_number: list[tuple[AutoSplitImage, int]] = []
     split_groups: list[list[int]] = []
@@ -245,24 +237,6 @@
             self.load_start_image()
 
     def __live_image_function(self):
-<<<<<<< HEAD
-        try:
-            self.capture_region_window_label.setText(self.settings_dict["captured_window_title"])
-            if not self.settings_dict["captured_window_title"]:
-                self.timer_live_image.stop()
-                self.live_image.clear()
-                if self.live_image_function_on_open:
-                    self.live_image_function_on_open = False
-                return
-            # Set live image in UI
-            if self.hwnd:
-                capture = capture_region(self.hwnd, self.settings_dict["capture_region"],
-                                         self.settings_dict["force_print_window"])
-                set_ui_image(self.live_image, capture, False)
-
-        except AttributeError:
-            pass
-=======
         self.capture_region_window_label.setText(self.settings_dict["captured_window_title"])
         if not (self.settings_dict["live_capture_region"] and self.settings_dict["captured_window_title"]):
             self.live_image.clear()
@@ -273,7 +247,6 @@
                                      self.settings_dict["capture_region"],
                                      self.settings_dict["force_print_window"])
             set_ui_image(self.live_image, capture, False)
->>>>>>> 21947d09
 
     def load_start_image(self, started_by_button: bool = False, wait_for_delay: bool = True):
         self.timer_start_image.stop()
@@ -320,15 +293,9 @@
                 or not self.start_image \
                 or time() < self.check_start_image_timestamp \
                 or (not self.settings_dict["split_hotkey"] and not self.is_auto_controlled):
-<<<<<<< HEAD
-            pause_time_left = f"{self.check_start_image_timestamp - time():.1f}"
-            self.current_split_image.setText(
-                f"None\n (Paused before loading Start Image).\n {pause_time_left} sec remaining")
-=======
             pause_time_left = self.check_start_image_timestamp - time()
             self.current_split_image.setText(
                 f"None\n (Paused before loading Start Image).\n {seconds_remaining_text(pause_time_left)}")
->>>>>>> 21947d09
             return
 
         if self.check_start_image_timestamp > 0:
@@ -368,11 +335,7 @@
             self.start_image_split_below_threshold = False
 
             # delay start image if needed
-<<<<<<< HEAD
             if self.start_image.get_delay_time(self) > 0:
-=======
-            if self.start_image.delay > 0:
->>>>>>> 21947d09
                 self.start_image_status_value_label.setText("delaying start...")
                 delay_start_time = time()
                 start_delay = self.start_image.get_delay_time(self) / 1000
