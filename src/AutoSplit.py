--- conflicted
+++ resolved
@@ -11,11 +11,6 @@
 import time
 import ctypes.wintypes
 import ctypes
-<<<<<<< HEAD
-import keyboard
-import numpy as np
-=======
->>>>>>> 083ac3f4
 
 from hotkeys import send_hotkey
 import design
