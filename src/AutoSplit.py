#!/usr/bin/python3
# -*- coding: utf-8 -*-

# Imports grouping:
# - Typings
# - Standards
# - Externals
# - Internals
from __future__ import annotations
from collections.abc import Callable
from types import FunctionType, TracebackType
from typing import Literal, Optional, Union, cast

import sys
import os
import ctypes
import signal
import traceback
from copy import copy
from time import time

import cv2
import numpy as np
from PyQt6 import QtCore, QtGui, QtTest
from PyQt6.QtWidgets import QApplication, QFileDialog, QMainWindow, QMessageBox, QWidget
from win32 import win32gui
from win32con import MAXBYTE

<<<<<<< HEAD
=======
from menu_bar import about, VERSION, viewHelp, checkForUpdates, open_update_checker
from settings_file import auto_split_directory
from split_parser import BELOW_FLAG, DUMMY_FLAG, PAUSE_FLAG
import capture_windows
import compare
import design
>>>>>>> ab9b2c0e
import error_messages
import settings_file as settings
import split_parser
from AutoControlledWorker import AutoControlledWorker
from capture_windows import capture_region, Rect
from gen import design
from hotkeys import send_command, afterSettingHotkey, setSplitHotkey, setResetHotkey, setSkipSplitHotkey, \
    setUndoSplitHotkey, setPauseHotkey
from menu_bar import AboutWidget, VERSION, UpdateCheckerWidget, about, viewHelp, checkForUpdates
from screen_region import selectRegion, selectWindow, alignRegion, validateBeforeComparison
from split_parser import BELOW_FLAG, DUMMY_FLAG, PAUSE_FLAG
from compare import checkIfImageHasTransparency, compareImage


# Resize to these width and height so that FPS performance increases
COMPARISON_RESIZE_WIDTH = 320
COMPARISON_RESIZE_HEIGHT = 240
COMPARISON_RESIZE = (COMPARISON_RESIZE_WIDTH, COMPARISON_RESIZE_HEIGHT)
DISPLAY_RESIZE_WIDTH = 240
DISPLAY_RESIZE_HEIGHT = 180
DISPLAY_RESIZE = (DISPLAY_RESIZE_WIDTH, DISPLAY_RESIZE_HEIGHT)
CREATE_NEW_ISSUE_MESSAGE = \
    "Please create a New Issue at <a href='https://github.com/Toufool/Auto-Split/issues'>"
"github.com/Toufool/Auto-Split/issues</a>, describe what happened, and copy & paste the error message below"

<<<<<<< HEAD
=======
class AutoSplit(QtWidgets.QMainWindow, design.Ui_MainWindow):
    from hotkeys import send_command
    from settings_file import saveSettings, saveSettingsAs, loadSettings, haveSettingsChanged, getSaveSettingsValues, \
        load_check_for_updates_on_open, set_check_for_updates_on_open
    from screen_region import selectRegion, selectWindow, alignRegion, validateBeforeComparison
    from hotkeys import afterSettingHotkey, beforeSettingHotkey, setSplitHotkey, setResetHotkey, setSkipSplitHotkey, \
        setUndoSplitHotkey, setPauseHotkey
>>>>>>> ab9b2c0e

class AutoSplit(QMainWindow, design.Ui_MainWindow):
    myappid = f"Toufool.AutoSplit.v{VERSION}"
    ctypes.windll.shell32.SetCurrentProcessExplicitAppUserModelID(myappid)

    # Parse command line args
    is_auto_controlled = "--auto-controlled" in sys.argv

    # Signals
    updateCurrentSplitImage = QtCore.pyqtSignal(QtGui.QImage)
    startAutoSplitterSignal = QtCore.pyqtSignal()
    resetSignal = QtCore.pyqtSignal()
    skipSplitSignal = QtCore.pyqtSignal()
    undoSplitSignal = QtCore.pyqtSignal()
    pauseSignal = QtCore.pyqtSignal()
    afterSettingHotkeySignal = QtCore.pyqtSignal()
    updateCheckerWidgetSignal = QtCore.pyqtSignal(str, bool)
    # Use this signal when trying to show an error from outside the main thread
    showErrorSignal = QtCore.pyqtSignal(FunctionType)

    # Timers
    timerLiveImage = QtCore.QTimer()
    timerStartImage = QtCore.QTimer()

    # Windows
    aboutWidget: AboutWidget
    updateCheckerWidget: UpdateCheckerWidget

    # Settings
    split_image_directory = ""
    similarity_threshold: float
    comparison_index: int
    pause: float
    fps_limit: int
    split_key = ""
    reset_key = ""
    skip_split_key = ""
    undo_split_key = ""
    pause_key = ""
    hwnd_title = ""
    group_dummy_splits_undo_skip_setting: Literal[0, 1]
    loop_setting: Literal[0, 1]
    auto_start_on_reset_setting: Literal[0, 1]

    # Default Settings for the region capture
    hwnd = 0
    selection = Rect()

    # hotkeys need to be initialized to be passed as thread arguments in hotkeys.py
    # and for type safety in both hotkeys.py and settings_file.py
    split_hotkey: Optional[Callable[[], None]] = None
    reset_hotkey: Optional[Callable[[], None]] = None
    skip_split_hotkey: Optional[Callable[[], None]] = None
    undo_split_hotkey: Optional[Callable[[], None]] = None
    pause_hotkey: Optional[Callable[[], None]] = None

    # Initialize a few attributes
    last_saved_settings: Optional[list[Union[str, float, int]]] = None
    save_settings_file_path = ""
    load_settings_file_path = ""
    live_image_function_on_open = True
    split_image_loop_amount: list[int] = []
    split_image_number = 0
    loop_number = 1

    # Last loaded settings and last successful loaded settings file path to None until we try to load them
    last_loaded_settings: Optional[list[Union[str, float, int]]] = None
    last_successfully_loaded_settings_file_path: Optional[str] = None

    # Automatic timer start
    timerStartImage_is_running = False
    start_image = None
    highest_similarity = 0.0
    check_start_image_timestamp = 0.0

    # Define all other attributes
    setting_check_for_updates_on_open: QtCore.QSettings
    imageHasTransparency: bool
    start_image_split_below_threshold: bool
    waiting_for_split_delay: bool
    split_below_threshold: bool
    split_image_path: str
    split_image_filenames: list[str]
    split_image_filenames_including_loops: list[str]
    split_image_filenames_and_loop_number: list[tuple[str, int, int]]
    split_groups: list[list[int]]
    run_start_time: float
    similarity: float
    reset_image_threshold: float
    reset_image_pause_time: float
    split_delay: float
    flags: int
    reset_image: Optional[cv2.ndarray]
    reset_mask: Optional[cv2.ndarray]
    split_image: cv2.ndarray
    image_mask: Optional[cv2.ndarray]

    def __init__(self, parent: Optional[QWidget] = None):
        super().__init__(parent)
        self.setupUi(self)

<<<<<<< HEAD
        settings.loadPyQtSettings(self)
=======
        self.load_check_for_updates_on_open()

        # Parse command line args
        self.is_auto_controlled = ('--auto-controlled' in sys.argv)
>>>>>>> ab9b2c0e

        # close all processes when closing window
        self.actionView_Help.triggered.connect(viewHelp)
        self.actionAbout.triggered.connect(lambda: about(self))
        self.actionCheck_for_Updates.triggered.connect(lambda: checkForUpdates(self))
        self.actionSave_Settings.triggered.connect(lambda: settings.saveSettings(self))
        self.actionSave_Settings_As.triggered.connect(lambda: settings.saveSettingsAs(self))
        self.actionLoad_Settings.triggered.connect(lambda: settings.loadSettings(self))

        # disable buttons upon open
        self.undosplitButton.setEnabled(False)
        self.skipsplitButton.setEnabled(False)
        self.resetButton.setEnabled(False)

        if self.is_auto_controlled:
            self.setsplithotkeyButton.setEnabled(False)
            self.setresethotkeyButton.setEnabled(False)
            self.setskipsplithotkeyButton.setEnabled(False)
            self.setundosplithotkeyButton.setEnabled(False)
            self.setpausehotkeyButton.setEnabled(False)
            self.startautosplitterButton.setEnabled(False)
            self.splitLineEdit.setEnabled(False)
            self.resetLineEdit.setEnabled(False)
            self.skipsplitLineEdit.setEnabled(False)
            self.undosplitLineEdit.setEnabled(False)
            self.pausehotkeyLineEdit.setEnabled(False)
            self.timerglobalhotkeysLabel.setText("Hotkeys Inactive - Use LiveSplit Hotkeys")

            # Send version and process ID to stdout
            print(f"{VERSION}\n{os.getpid()}", flush=True)

            # Use and Start the thread that checks for updates from LiveSplit
            self.update_auto_control = QtCore.QThread()
            worker = AutoControlledWorker(self)
            worker.moveToThread(self.update_auto_control)
            self.update_auto_control.started.connect(worker.run)
            self.update_auto_control.start()

        # split image folder line edit text
        self.splitimagefolderLineEdit.setText("No Folder Selected")

        # Connecting button clicks to functions
        self.browseButton.clicked.connect(self.browse)
        self.selectregionButton.clicked.connect(lambda: selectRegion(self))
        self.takescreenshotButton.clicked.connect(self.takeScreenshot)
        self.startautosplitterButton.clicked.connect(self.autoSplitter)
        self.checkfpsButton.clicked.connect(self.checkFPS)
        self.resetButton.clicked.connect(self.reset)
        self.skipsplitButton.clicked.connect(self.skipSplit)
        self.undosplitButton.clicked.connect(self.undoSplit)
        self.setsplithotkeyButton.clicked.connect(lambda: setSplitHotkey(self))
        self.setresethotkeyButton.clicked.connect(lambda: setResetHotkey(self))
        self.setskipsplithotkeyButton.clicked.connect(lambda: setSkipSplitHotkey(self))
        self.setundosplithotkeyButton.clicked.connect(lambda: setUndoSplitHotkey(self))
        self.setpausehotkeyButton.clicked.connect(lambda: setPauseHotkey(self))
        self.alignregionButton.clicked.connect(lambda: alignRegion(self))
        self.selectwindowButton.clicked.connect(lambda: selectWindow(self))
        self.startImageReloadButton.clicked.connect(lambda: self.loadStartImage(True, True))
        self.actionCheck_for_Updates_on_Open.changed.connect(lambda: self.set_check_for_updates_on_open(
            self.actionCheck_for_Updates_on_Open.isChecked())
        )

        # update x, y, width, and height when changing the value of these spinbox's are changed
        self.xSpinBox.valueChanged.connect(self.updateX)
        self.ySpinBox.valueChanged.connect(self.updateY)
        self.widthSpinBox.valueChanged.connect(self.updateWidth)
        self.heightSpinBox.valueChanged.connect(self.updateHeight)

        # connect signals to functions
        self.updateCurrentSplitImage.connect(self.updateSplitImageGUI)
        self.afterSettingHotkeySignal.connect(lambda: afterSettingHotkey(self))
        self.startAutoSplitterSignal.connect(self.autoSplitter)
        self.updateCheckerWidgetSignal.connect(lambda latest_version, check_on_open:
                                               open_update_checker(self, latest_version, check_on_open))
        self.resetSignal.connect(self.reset)
        self.skipSplitSignal.connect(self.skipSplit)
        self.undoSplitSignal.connect(self.undoSplit)
        self.showErrorSignal.connect(lambda errorMessageBox: errorMessageBox())

        # live image checkbox
        self.liveimageCheckBox.clicked.connect(self.checkLiveImage)
        self.timerLiveImage.timeout.connect(self.liveImageFunction)

        # Automatic timer start
        self.timerStartImage.timeout.connect(self.startImageFunction)

        # Last loaded settings and last successful loaded settings file path to None until we try to load them
        self.last_loaded_settings = None
        self.last_successfully_loaded_settings_file_path = None

        if not self.is_auto_controlled:
            settings.loadSettings(self, load_settings_on_open=True)

    # FUNCTIONS

<<<<<<< HEAD
    def getGlobalSettingsValues(self):
        self.setting_check_for_updates_on_open = QtCore.QSettings("AutoSplit", "Check For Updates On Open")

=======
>>>>>>> ab9b2c0e
    # TODO add checkbox for going back to image 1 when resetting.
    def browse(self):
        # User selects the file with the split images in it.
        new_split_image_directory = QFileDialog.getExistingDirectory(
            self,
            "Select Split Image Directory",
            os.path.join(self.split_image_directory or settings.auto_split_directory, ".."))

        # If the user doesn't select a folder, it defaults to "".
        if new_split_image_directory:
            # set the split image folder line to the directory text
            self.split_image_directory = new_split_image_directory
            self.splitimagefolderLineEdit.setText(f"{new_split_image_directory}/")
            self.loadStartImage()

    def checkLiveImage(self):
        if self.liveimageCheckBox.isChecked():
            self.timerLiveImage.start(int(1000 / 60))
        else:
            self.timerLiveImage.stop()
            self.liveImageFunction()

    def liveImageFunction(self):
        try:
            windowText = win32gui.GetWindowText(self.hwnd)
            self.captureregionwindowLabel.setText(windowText)
            if not windowText:
                self.timerLiveImage.stop()
                self.liveImage.clear()
                if self.live_image_function_on_open:
                    self.live_image_function_on_open = False
                else:
                    error_messages.regionError()
                return

            capture = capture_region(self.hwnd, self.selection, self.forcePrintWindowCheckBox.isChecked())
            capture = cv2.resize(capture, DISPLAY_RESIZE, interpolation=cv2.INTER_NEAREST)

            capture = cv2.cvtColor(capture, cv2.COLOR_BGRA2RGB)

            # Convert to set it on the label
            qImage = QtGui.QImage(cast(bytes, capture),
                                  capture.shape[1],
                                  capture.shape[0],
                                  capture.shape[1] * 3,
                                  QtGui.QImage.Format.Format_RGB888)
            pix = QtGui.QPixmap(qImage)
            self.liveImage.setPixmap(pix)

        except AttributeError:
            pass

    def loadStartImage(self, started_by_button: bool = False, wait_for_delay: bool = True):
        self.timerStartImage.stop()
        self.currentsplitimagefileLabel.setText(" ")
        self.startImageLabel.setText("Start image: not found")
        QApplication.processEvents()

        if not validateBeforeComparison(self, started_by_button):
            return

        self.start_image_name = None
        for image in os.listdir(self.split_image_directory):
            if "start_auto_splitter" in image.lower():
                if self.start_image_name is None:
                    self.start_image_name = image
                else:
                    if started_by_button:
                        error_messages.multipleKeywordImagesError("start_auto_splitter")
                    return

        if self.start_image_name is None:
            if started_by_button:
                error_messages.noKeywordImageError("start_auto_splitter")
            return

        if self.start_image_name is not None \
            and not self.is_auto_controlled \
            and (not self.splitLineEdit.text()
                 or not self.resetLineEdit.text()
                 or not self.pausehotkeyLineEdit.text()):
            error_messages.loadStartImageError()
            return

        self.split_image_filenames = os.listdir(self.split_image_directory)
        self.split_image_number = 0
        self.start_image_mask = None
        path = os.path.join(self.split_image_directory, self.start_image_name)

        self.start_image = cv2.imread(path, cv2.IMREAD_UNCHANGED)
        if self.start_image is None:
            error_messages.imageTypeError(path)
            return
        # if image has transparency, create a mask
        self.imageHasTransparency = checkIfImageHasTransparency(self.start_image)
        if self.imageHasTransparency:
            self.start_image = cv2.resize(self.start_image, COMPARISON_RESIZE, interpolation=cv2.INTER_NEAREST)
            # Create mask based on resized, nearest neighbor interpolated split image
            lower = np.array([0, 0, 0, 1], dtype="uint8")
            upper = np.array([MAXBYTE, MAXBYTE, MAXBYTE, MAXBYTE], dtype="uint8")
            self.start_image_mask = cv2.inRange(self.start_image, lower, upper)

            # set split image as BGR
            self.start_image = cv2.cvtColor(self.start_image, cv2.COLOR_BGRA2BGR)

        # otherwise, open image normally.
        else:
            self.start_image = cv2.imread(path, cv2.IMREAD_COLOR)
            self.start_image = cv2.resize(self.start_image, COMPARISON_RESIZE, interpolation=cv2.INTER_NEAREST)

        start_image_pause = split_parser.pause_from_filename(self.start_image_name)
        if not wait_for_delay and start_image_pause is not None and start_image_pause > 0:
            self.check_start_image_timestamp = time() + start_image_pause
            self.startImageLabel.setText("Start image: paused")
            self.highestsimilarityLabel.setText(" ")
            self.currentsimilaritythresholdnumberLabel.setText(" ")
        else:
            self.check_start_image_timestamp = 0.0
            self.startImageLabel.setText("Start image: ready")
            self.updateSplitImage(self.start_image_name, from_start_image=True)

        self.highest_similarity = 0.0
        self.start_image_split_below_threshold = False
        self.timerStartImage.start(int(1000 / self.fpslimitSpinBox.value()))

        QApplication.processEvents()

    def startImageFunction(self):

        if self.start_image is None \
                or not self.start_image_name \
                or time() < self.check_start_image_timestamp \
                or (not self.splitLineEdit.text() and not self.is_auto_controlled):
            pause_time_left = f"{self.check_start_image_timestamp - time():.1f}"
            self.currentSplitImage.setText(
                f"None\n (Paused before loading Start Image).\n {pause_time_left} sec remaining")
            return

        if self.check_start_image_timestamp > 0:
            self.check_start_image_timestamp = 0.0
            self.startImageLabel.setText("Start image: ready")
            self.updateSplitImage(self.start_image_name, from_start_image=True)

        capture = self.getCaptureForComparison()
        start_image_similarity = compareImage(
            self.comparisonmethodComboBox.currentIndex(),
            self.start_image,
            capture,
            self.start_image_mask)
        start_image_threshold = split_parser.threshold_from_filename(self.start_image_name) \
            or self.similaritythresholdDoubleSpinBox.value()
        self.currentsimilaritythresholdnumberLabel.setText(f"{start_image_threshold:.2f}")
        start_image_flags = split_parser.flags_from_filename(self.start_image_name)
        start_image_delay = split_parser.delay_from_filename(self.start_image_name)

        # Show live similarity if the checkbox is checked
        self.livesimilarityLabel.setText(str(start_image_similarity)[:4]
                                         if self.showlivesimilarityCheckBox.isChecked()
                                         else " ")

        # If the similarity becomes higher than highest similarity, set it as such.
        if start_image_similarity > self.highest_similarity:
            self.highest_similarity = start_image_similarity

        # Show live highest similarity if the checkbox is checked
        self.highestsimilarityLabel.setText(str(self.highest_similarity)[:4]
                                            if self.showlivesimilarityCheckBox.isChecked()
                                            else " ")

        # If the {b} flag is set, let similarity go above threshold first, then split on similarity below threshold
        # Otherwise just split when similarity goes above threshold
        if start_image_flags & BELOW_FLAG == BELOW_FLAG \
                and not self.start_image_split_below_threshold \
                and start_image_similarity >= start_image_threshold:
            self.start_image_split_below_threshold = True
            return
        if (start_image_flags & BELOW_FLAG == BELOW_FLAG
            and self.start_image_split_below_threshold
            and start_image_similarity < start_image_threshold) \
                or (start_image_similarity >= start_image_threshold and not start_image_flags & BELOW_FLAG):
            def split():
                send_command(self, "start")
                # Email sent to pyqt@riverbankcomputing.com
                QtTest.QTest.qWait(1 / self.fpslimitSpinBox.value())  # type: ignore
                self.startAutoSplitter()

            self.timerStartImage.stop()
            self.start_image_split_below_threshold = False

            # delay start image if needed
            if start_image_delay > 0:
                self.startImageLabel.setText("Start image: delaying start...")
                delay_start_time = time()
                while time() - delay_start_time < (start_image_delay / 1000):
                    delay_time_left = round((start_image_delay / 1000) - (time() - delay_start_time), 1)
                    self.currentSplitImage.setText(f"Delayed Before Starting:\n {delay_time_left} sec remaining")
                    # Email sent to pyqt@riverbankcomputing.com
                    QtTest.QTest.qWait(1)  # type: ignore

            self.startImageLabel.setText("Start image: started")
            split()

    # update x, y, width, height when spinbox values are changed
    def updateX(self):
        try:
            self.selection.left = self.xSpinBox.value()
            self.selection.right = self.selection.left + self.widthSpinBox.value()
            self.checkLiveImage()
        except AttributeError:
            pass

    def updateY(self):
        try:
            self.selection.top = self.ySpinBox.value()
            self.selection.bottom = self.selection.top + self.heightSpinBox.value()
            self.checkLiveImage()
        except AttributeError:
            pass

    def updateWidth(self):
        self.selection.right = self.selection.left + self.widthSpinBox.value()
        self.checkLiveImage()

    def updateHeight(self):
        self.selection.bottom = self.selection.top + self.heightSpinBox.value()
        self.checkLiveImage()

    # update current split image. needed this to avoid updating it through the hotkey thread.
    def updateSplitImageGUI(self, qImage: QtGui.QImage):
        pix = QtGui.QPixmap(qImage)
        self.currentSplitImage.setPixmap(pix)

    def takeScreenshot(self):
        if not validateBeforeComparison(self, check_empty_directory=False):
            return
        take_screenshot_filename = "001_SplitImage"

        # check if file exists and rename it if it does
        # Below starts the FileNameNumber at #001 up to #999. After that it will go to 1000,
        # which is a problem, but I doubt anyone will get to 1000 split images...
        i = 1
        while os.path.exists(os.path.join(self.split_image_directory, f"{take_screenshot_filename}.png")):
            FileNameNumber = (f"{i:03}")
            take_screenshot_filename = f"{FileNameNumber}_SplitImage"
            i += 1

        # grab screenshot of capture region
        capture = capture_region(self.hwnd, self.selection, self.forcePrintWindowCheckBox.isChecked())
        capture = cv2.cvtColor(capture, cv2.COLOR_BGRA2BGR)

        # save and open image
        cv2.imwrite(os.path.join(self.split_image_directory, f"{take_screenshot_filename}.png"), capture)
        os.startfile(os.path.join(self.split_image_directory, f"{take_screenshot_filename}.png"))

    # check max FPS button connects here.
    # TODO: Average on all images and check for transparency (cv2.COLOR_BGRA2RGB and cv2.IMREAD_UNCHANGED)
    def checkFPS(self):
        if not validateBeforeComparison(self):
            return

        split_image_filenames = os.listdir(self.split_image_directory)
        split_images = [
            cv2.imread(os.path.join(self.split_image_directory, image), cv2.IMREAD_COLOR)
            for image
            in split_image_filenames]
        for i, image in enumerate(split_images):
            if image is None:
                error_messages.imageTypeError(split_image_filenames[i])
                return

        # grab first image in the split image folder
        split_image = split_images[0]
        split_image = cv2.cvtColor(split_image, cv2.COLOR_BGR2RGB)
        split_image = cv2.resize(split_image, COMPARISON_RESIZE, interpolation=cv2.INTER_NEAREST)

        # run 10 iterations of screenshotting capture region + comparison.
        count = 0
        t0 = time()
        while count < 10:
            capture = capture_region(self.hwnd, self.selection, self.forcePrintWindowCheckBox.isChecked())
            capture = cv2.resize(capture, COMPARISON_RESIZE, interpolation=cv2.INTER_NEAREST)
            capture = cv2.cvtColor(capture, cv2.COLOR_BGRA2RGB)
            compareImage(self.comparisonmethodComboBox.currentIndex(), split_image, capture)
            count += 1

        # calculate FPS
        t1 = time()
        fps = str(int(10 / (t1 - t0)))
        self.fpsvalueLabel.setText(fps)

    def is_current_split_out_of_range(self):
        return self.split_image_number < 0 \
            or self.split_image_number > len(self.split_image_filenames_including_loops) - 1

    # undo split button and hotkey connect to here
    def undoSplit(self):
        # Can't undo until timer is started
        # or Undoing past the first image
        if self.startautosplitterButton.text() == "Start Auto Splitter" \
                or "Delayed Split" in self.currentSplitImage.text() \
                or (not self.undosplitButton.isEnabled() and not self.is_auto_controlled) \
                or self.is_current_split_out_of_range():
            return

        if self.groupDummySplitsCheckBox.isChecked():
            for i, group in enumerate(self.split_groups):
                if i > 0 and self.split_image_number in group:
                    self.split_image_number = self.split_groups[i - 1][0]
                    break
        else:
            self.split_image_number -= 1

        self.updateSplitImage()

        return

    # skip split button and hotkey connect to here
    def skipSplit(self):
        # Can't skip or split until timer is started
        # or Splitting/skipping when there are no images left
        if self.startautosplitterButton.text() == "Start Auto Splitter" \
                or "Delayed Split" in self.currentSplitImage.text() \
                or (not self.skipsplitButton.isEnabled() and not self.is_auto_controlled) \
                or self.is_current_split_out_of_range():
            return

        if self.groupDummySplitsCheckBox.isChecked():
            for group in self.split_groups:
                if self.split_image_number in group:
                    self.split_image_number = group[-1] + 1
                    break
        else:
            self.split_image_number += 1

        self.updateSplitImage()

        return

    # def pause(self):
        # TODO add what to do when you hit pause hotkey, if this even needs to be done

    def reset(self):
        # When the reset button or hotkey is pressed, it will change this text,
        # which will trigger in the autoSplitter function, if running, to abort and change GUI.
        self.startautosplitterButton.setText("Start Auto Splitter")

    # Functions for the hotkeys to return to the main thread from signals and start their corresponding functions
    def startAutoSplitter(self):
        # If the auto splitter is already running or the button is disabled, don't emit the signal to start it.
        if self.startautosplitterButton.text() == "Running..." \
                or (not self.startautosplitterButton.isEnabled() and not self.is_auto_controlled):
            return

        if self.startImageLabel.text() == "Start image: ready" or self.startImageLabel.text() == "Start image: paused":
            self.startImageLabel.setText("Start image: not ready")

        self.startAutoSplitterSignal.emit()

    def startReset(self):
        self.resetSignal.emit()

    def startSkipSplit(self):
        self.skipSplitSignal.emit()

    def startUndoSplit(self):
        self.undoSplitSignal.emit()

    def startPause(self):
        self.pauseSignal.emit()

    def checkForReset(self):
        if self.startautosplitterButton.text() == "Start Auto Splitter":
            if self.autostartonresetCheckBox.isChecked():
                self.startAutoSplitterSignal.emit()
            else:
                self.guiChangesOnReset()
            return True
        return False

    def autoSplitter(self):
        if not validateBeforeComparison(self):
            self.guiChangesOnReset()
            return

        if not self.splitLineEdit.text() and not self.is_auto_controlled:
            self.guiChangesOnReset()
            error_messages.splitHotkeyError()
            return

        # get split image filenames
        self.split_image_filenames = os.listdir(self.split_image_directory)

        split_parser.validate_images_before_parsing(self)

        # find reset image then remove it from the list
        self.findResetImage()

        # Find start_auto_splitter_image and then remove it from the list
        split_parser.removeStartAutoSplitterImage(self.split_image_filenames)

# region TODO I feel this entire region could be simplified

        # construct loop amounts for each split image
        split_image_loop_amount = [
            split_parser.loop_from_filename(image)
            for image
            in self.split_image_filenames]

        # construct a list of filenames, each filename copied with # of loops it has.
        self.split_image_filenames_including_loops: list[str] = []
        for i, filename in enumerate(self.split_image_filenames):
            current_loop = 1
            while split_image_loop_amount[i] >= current_loop:
                self.split_image_filenames_including_loops.append(filename)
                current_loop = current_loop + 1

        # construct a list of corresponding loop number to the filenames
        loop_numbers: list[int] = []
        loop_count = 1
        for i, filename in enumerate(self.split_image_filenames_including_loops):
            if i == 0:
                loop_numbers.append(1)
            else:
                if self.split_image_filenames_including_loops[i] != self.split_image_filenames_including_loops[i - 1]:
                    loop_count = 1
                else:
                    loop_count += 1
                loop_numbers.append(loop_count)

        # Merge them
        self.split_image_filenames_and_loop_number = [
            (filename, loop_numbers[i], self.split_image_filenames_including_loops.count(filename))
            for i, filename in enumerate(self.split_image_filenames_including_loops)
        ]

        # construct groups of splits if needed
        self.split_groups: list[list[int]] = []
        if self.groupDummySplitsCheckBox.isChecked():
            current_group: list[int] = []
            self.split_groups.append(current_group)

            for i, image in enumerate(self.split_image_filenames_including_loops):
                current_group.append(i)

                flags = split_parser.flags_from_filename(image)
                if flags & DUMMY_FLAG != DUMMY_FLAG and i < len(self.split_image_filenames_including_loops) - 1:
                    current_group = []
                    self.split_groups.append(current_group)

# endregion

        self.guiChangesOnStart()

        # Initialize a few attributes
        self.split_image_number = 0
        self.waiting_for_split_delay = False
        self.split_below_threshold = False
        split_time = 0
        number_of_split_images = len(self.split_image_filenames_including_loops)
        dummy_splits_array = [
            split_parser.flags_from_filename(image) & DUMMY_FLAG == DUMMY_FLAG
            for image
            in self.split_image_filenames_including_loops]
        self.run_start_time = time()
        windowText = win32gui.GetWindowText(self.hwnd)

        # First while loop: stays in this loop until all of the split images have been split
        while self.split_image_number < number_of_split_images:

            # Check if we are not waiting for the split delay to send the key press
            if self.waiting_for_split_delay:
                time_millis = int(round(time() * 1000))
                if time_millis < split_time:
                    QApplication.processEvents()
                    continue

            self.updateSplitImage()

            # second while loop: stays in this loop until similarity threshold is met
            # skip loop if we just finished waiting for the split delay and need to press the split key!
            start = time()
            while True:
                # reset if the set screen region window was closed
                if not windowText:
                    self.reset()

                if self.checkForReset():
                    return

                # calculate similarity for reset image
                capture = self.getCaptureForComparison()

                if self.shouldCheckResetImage():
                    reset_similarity = compareImage(
                        self.comparisonmethodComboBox.currentIndex(),
                        self.reset_image,
                        capture,
                        self.reset_mask)
                    if reset_similarity >= self.reset_image_threshold:
                        send_command(self, "reset")
                        self.reset()

                if self.checkForReset():
                    return

                # TODO: Check is this actually still needed?
                # get capture again if current and reset image have different mask flags
                if self.imageHasTransparency != (self.reset_mask is not None):
                    capture = self.getCaptureForComparison()

                # calculate similarity for split image
                self.similarity = compareImage(
                    self.comparisonmethodComboBox.currentIndex(),
                    self.split_image,
                    capture,
                    self.image_mask)

                # show live similarity if the checkbox is checked
                if self.showlivesimilarityCheckBox.isChecked():
                    self.livesimilarityLabel.setText(str(self.similarity)[:4])
                else:
                    self.livesimilarityLabel.setText(" ")

                # if the similarity becomes higher than highest similarity, set it as such.
                if self.similarity > self.highest_similarity:
                    self.highest_similarity = self.similarity

                # show live highest similarity if the checkbox is checked
                if self.showhighestsimilarityCheckBox.isChecked():
                    self.highestsimilarityLabel.setText(str(self.highest_similarity)[:4])
                else:
                    self.highestsimilarityLabel.setText(" ")

                if not self.is_auto_controlled:
                    # if its the last split image or can't skip due to grouped dummy splits, disable skip split button
                    is_last = self.split_image_number == number_of_split_images - 1 \
                        or (self.groupDummySplitsCheckBox.isChecked()
                            and dummy_splits_array[self.split_image_number:].count(False) <= 1)
                    self.skipsplitButton.setEnabled(not is_last)

                    # if its the first split image, disable the undo split button
                    self.undosplitButton.setEnabled(self.split_image_number != 0)

                # if the b flag is set, let similarity go above threshold first,
                # then split on similarity below threshold.
                # if no b flag, just split when similarity goes above threshold.
                if not self.waiting_for_split_delay:
                    if self.flags & BELOW_FLAG == BELOW_FLAG:
                        if self.split_below_threshold:
                            if self.similarity < self.similarity_threshold:
                                self.split_below_threshold = False
                                break
                        elif self.similarity >= self.similarity_threshold:
                            self.split_below_threshold = True
                            continue
                    elif self.similarity >= self.similarity_threshold:
                        break

                # limit the number of time the comparison runs to reduce cpu usage
                frame_interval = 1 / self.fpslimitSpinBox.value()
                # Email sent to pyqt@riverbankcomputing.com
                QtTest.QTest.qWait(frame_interval - (time() - start) % frame_interval)  # type: ignore
                QApplication.processEvents()

            # comes here when threshold gets met

            # We need to make sure that this isn't a dummy split before sending
            # the key press.
            if self.flags & DUMMY_FLAG != DUMMY_FLAG:
                # If it's a delayed split, check if the delay has passed
                # Otherwise calculate the split time for the key press
                if self.split_delay > 0 and not self.waiting_for_split_delay:
                    split_time = int(round(time() * 1000) + self.split_delay)
                    self.waiting_for_split_delay = True
                    self.undosplitButton.setEnabled(False)
                    self.skipsplitButton.setEnabled(False)
                    self.currentsplitimagefileLabel.setText(" ")

                    # check for reset while delayed and display a counter of the remaining split delay time
                    delay_start_time = time()
                    split_delay = self.split_delay / 1000
                    while time() - delay_start_time < split_delay:
                        delay_time_left = round(split_delay - (time() - delay_start_time), 1)
                        self.currentSplitImage.setText(f"Delayed Split: {delay_time_left} sec remaining")
                        # check for reset
                        if not windowText:
                            self.reset()
                        if self.checkForReset():
                            return

                        # calculate similarity for reset image
                        if self.shouldCheckResetImage():
                            capture = self.getCaptureForComparison()

                            reset_similarity = compareImage(
                                self.comparisonmethodComboBox.currentIndex(),
                                self.reset_image,
                                capture,
                                self.reset_mask)
                            if reset_similarity >= self.reset_image_threshold:
                                send_command(self, "reset")
                                self.reset()
                                continue
                        # Email sent to pyqt@riverbankcomputing.com
                        QtTest.QTest.qWait(1)  # type: ignore

                self.waiting_for_split_delay = False

                # if {p} flag hit pause key, otherwise hit split hotkey
                send_command(self, "pause" if self.flags & PAUSE_FLAG == PAUSE_FLAG else "split")

            # if loop check box is checked and its the last split, go to first split.
            # else go to the next split image.
            if self.loopCheckBox.isChecked() and self.split_image_number == number_of_split_images - 1:
                self.split_image_number = 0
            else:
                self.split_image_number += 1

            # Set a "pause" split image number.
            # This is done so that it can detect if user hit split/undo split while paused.
            pause_split_image_number = self.split_image_number

            # if its not the last split image, pause for the amount set by the user
            if number_of_split_images != self.split_image_number:

                if not self.is_auto_controlled:
                    # if its the last split image and last loop number, disable skip split button
                    is_last = self.split_image_number == number_of_split_images - 1 \
                        or (self.groupDummySplitsCheckBox.isChecked()
                            and dummy_splits_array[self.split_image_number:].count(False) <= 1)
                    self.skipsplitButton.setEnabled(not is_last)

                    # if its the first split image, disable the undo split button
                    self.undosplitButton.setEnabled(self.split_image_number != 0)
                QApplication.processEvents()

            # A pause loop to check if the user presses skip split, undo split, or reset here.
            # Also updates the current split image text, counting down the time until the next split image
            if self.pause > 0:
                self.currentsplitimagefileLabel.setText(" ")
                self.imageloopLabel.setText("Image Loop: -")
                pause_start_time = time()
                while time() - pause_start_time < self.pause:
                    pause_time_left = round(self.pause - (time() - pause_start_time), 1)
                    self.currentSplitImage.setText(f"None (Paused). {pause_time_left} sec remaining")

                    # check for reset
                    if not windowText:
                        self.reset()
                    if self.checkForReset():
                        return

                    # check for skip/undo split:
                    if self.split_image_number != pause_split_image_number:
                        break

                    # calculate similarity for reset image
                    if self.shouldCheckResetImage():
                        capture = self.getCaptureForComparison()

                        reset_similarity = compareImage(
                            self.comparisonmethodComboBox.currentIndex(),
                            self.reset_image,
                            capture,
                            self.reset_mask)
                        if reset_similarity >= self.reset_image_threshold:
                            send_command(self, "reset")
                            self.reset()
                            continue
                    # Email sent to pyqt@riverbankcomputing.com
                    QtTest.QTest.qWait(1)  # type: ignore

        # loop breaks to here when the last image splits
        self.guiChangesOnReset()

    def guiChangesOnStart(self):
        self.timerStartImage.stop()
        self.startautosplitterButton.setText("Running...")
        self.browseButton.setEnabled(False)
        self.groupDummySplitsCheckBox.setEnabled(False)
        self.startImageReloadButton.setEnabled(False)

        if not self.is_auto_controlled:
            self.startautosplitterButton.setEnabled(False)
            self.resetButton.setEnabled(True)
            self.undosplitButton.setEnabled(True)
            self.skipsplitButton.setEnabled(True)
            self.setsplithotkeyButton.setEnabled(False)
            self.setresethotkeyButton.setEnabled(False)
            self.setskipsplithotkeyButton.setEnabled(False)
            self.setundosplithotkeyButton.setEnabled(False)
            self.setpausehotkeyButton.setEnabled(False)

        QApplication.processEvents()

    def guiChangesOnReset(self):
        self.startautosplitterButton.setText("Start Auto Splitter")
        self.imageloopLabel.setText("Image Loop: -")
        self.currentSplitImage.setText(" ")
        self.currentsplitimagefileLabel.setText(" ")
        self.livesimilarityLabel.setText(" ")
        self.highestsimilarityLabel.setText(" ")
        self.currentsimilaritythresholdnumberLabel.setText(" ")
        self.browseButton.setEnabled(True)
        self.groupDummySplitsCheckBox.setEnabled(True)
        self.startImageReloadButton.setEnabled(True)

        if not self.is_auto_controlled:
            self.startautosplitterButton.setEnabled(True)
            self.resetButton.setEnabled(False)
            self.undosplitButton.setEnabled(False)
            self.skipsplitButton.setEnabled(False)
            self.setsplithotkeyButton.setEnabled(True)
            self.setresethotkeyButton.setEnabled(True)
            self.setskipsplithotkeyButton.setEnabled(True)
            self.setundosplithotkeyButton.setEnabled(True)
            self.setpausehotkeyButton.setEnabled(True)

        QApplication.processEvents()
        self.loadStartImage(False, False)

    def getCaptureForComparison(self):
        # grab screenshot of capture region
        capture = capture_region(self.hwnd, self.selection, self.forcePrintWindowCheckBox.isChecked())
        capture = cv2.resize(capture, COMPARISON_RESIZE, interpolation=cv2.INTER_NEAREST)
        # convert to BGR
        return cv2.cvtColor(capture, cv2.COLOR_BGRA2BGR)

    def shouldCheckResetImage(self):
        return self.reset_image is not None and time() - self.run_start_time > self.reset_image_pause_time

    def findResetImage(self):
        self.reset_image = None
        self.reset_mask = None

        reset_image_file = None
        for image in self.split_image_filenames:
            if split_parser.is_reset_image(image):
                reset_image_file = image
                break

        if reset_image_file is None:
            return

        self.split_image_filenames.remove(reset_image_file)

        # create reset image and keep in memory
        path = os.path.join(self.split_image_directory, reset_image_file)

        # Override values if they have been specified on the file
        pause_from_filename = split_parser.pause_from_filename(reset_image_file)
        self.reset_image_pause_time = self.pauseDoubleSpinBox.value() \
            if pause_from_filename is None \
            else pause_from_filename
        threshold_from_filename = split_parser.threshold_from_filename(reset_image_file)
        self.reset_image_threshold = self.similaritythresholdDoubleSpinBox.value() \
            if threshold_from_filename is None \
            else threshold_from_filename

        self.reset_image = cv2.imread(path, cv2.IMREAD_UNCHANGED)
        if self.reset_image is None:
            error_messages.imageTypeError(path)
            return
        # if image has transparency, create a mask
        if checkIfImageHasTransparency(self.reset_image):
            self.reset_image = cv2.resize(self.reset_image, COMPARISON_RESIZE, interpolation=cv2.INTER_NEAREST)
            # Create mask based on resized, nearest neighbor interpolated split image
            lower = np.array([0, 0, 0, 1], dtype="uint8")
            upper = np.array([MAXBYTE, MAXBYTE, MAXBYTE, MAXBYTE], dtype="uint8")
            self.reset_mask = cv2.inRange(self.reset_image, lower, upper)

            # set split image as BGR
            self.reset_image = cv2.cvtColor(self.reset_image, cv2.COLOR_BGRA2BGR)

        # otherwise, open image normally.
        else:
            self.reset_image = cv2.imread(path, cv2.IMREAD_COLOR)
            self.reset_image = cv2.resize(self.reset_image, COMPARISON_RESIZE, interpolation=cv2.INTER_NEAREST)

    def updateSplitImage(self, custom_image_file: str = "", from_start_image: bool = False):
        # Splitting/skipping when there are no images left or Undoing past the first image
        # Start image is expected to be out of range (index 0 of 0-length array)
        if "START_AUTO_SPLITTER" not in custom_image_file.upper() and self.is_current_split_out_of_range():
            self.reset()
            return

        # get split image path
        split_image_file = custom_image_file or self.split_image_filenames_including_loops[0 + self.split_image_number]
        self.split_image_path = os.path.join(self.split_image_directory, split_image_file)

        # get flags
        self.flags = split_parser.flags_from_filename(split_image_file)

        self.split_image = cv2.imread(self.split_image_path, cv2.IMREAD_UNCHANGED)
        if self.split_image is None:
            error_messages.imageTypeError(self.split_image_path)
            return
        self.imageHasTransparency = checkIfImageHasTransparency(self.split_image)
        # if image has transparency, create a mask
        if self.imageHasTransparency:
            split_image_display = copy(self.split_image)
            # Transform transparency into UI's gray BG color
            transparent_mask = split_image_display[:, :, 3] == 0
            split_image_display[transparent_mask] = [240, 240, 240, MAXBYTE]
            split_image_display = cv2.cvtColor(split_image_display, cv2.COLOR_BGRA2RGB)

            self.split_image = cv2.resize(self.split_image, COMPARISON_RESIZE, interpolation=cv2.INTER_NEAREST)
            # Create mask based on resized, nearest neighbor interpolated split image
            lower = np.array([0, 0, 0, 1], dtype="uint8")
            upper = np.array([MAXBYTE, MAXBYTE, MAXBYTE, MAXBYTE], dtype="uint8")
            self.image_mask = cv2.inRange(self.split_image, lower, upper)

            # set split image as BGR
            self.split_image = cv2.cvtColor(self.split_image, cv2.COLOR_BGRA2BGR)

        # otherwise, open image normally.
        else:
            self.split_image = cv2.imread(self.split_image_path, cv2.IMREAD_COLOR)
            split_image_display = cv2.cvtColor(copy(self.split_image), cv2.COLOR_BGR2RGB)
            self.split_image = cv2.resize(self.split_image, COMPARISON_RESIZE, interpolation=cv2.INTER_NEAREST)
            self.image_mask = None

        split_image_display = cv2.resize(split_image_display, DISPLAY_RESIZE)
        # Set current split image in UI
        qImage = QtGui.QImage(cast(bytes, split_image_display),
                              split_image_display.shape[1],
                              split_image_display.shape[0],
                              split_image_display.shape[1] * 3,
                              QtGui.QImage.Format.Format_RGB888)
        self.updateCurrentSplitImage.emit(qImage)
        self.currentsplitimagefileLabel.setText(split_image_file)

        # Override values if they have been specified on the file
        pause_from_filename = split_parser.pause_from_filename(split_image_file)
        self.pause = self.pauseDoubleSpinBox.value() \
            if pause_from_filename is None \
            else pause_from_filename
        threshold_from_filename = split_parser.threshold_from_filename(split_image_file)
        self.similarity_threshold = self.similaritythresholdDoubleSpinBox.value() \
            if threshold_from_filename is None \
            else threshold_from_filename
        self.currentsimilaritythresholdnumberLabel.setText(f"{self.similarity_threshold:.2f}")

        # Get delay for split, if any
        self.split_delay = split_parser.delay_from_filename(split_image_file)

        # Set Image Loop #
        if not from_start_image:
            loop_tuple = self.split_image_filenames_and_loop_number[self.split_image_number]
            self.imageloopLabel.setText(f"Image Loop: {loop_tuple[1]}/{loop_tuple[2]}")
        else:
            self.imageloopLabel.setText("Image Loop: 1/1")

        # need to set split below threshold to false each time an image updates.
        self.split_below_threshold = False

        self.similarity = 0
        self.highest_similarity = 0.001

    # exit safely when closing the window
<<<<<<< HEAD

    def closeEvent(self, a0: Optional[QtGui.QCloseEvent] = None):
        # save global setting values here
        self.setting_check_for_updates_on_open.setValue("check_for_updates_on_open",
                                                        self.actionCheck_for_Updates_on_Open.isChecked())

        def exitProgram():
            if a0 is not None:
                a0.accept()
=======
    def closeEvent(self, event: QtGui.QCloseEvent = None):
        def exit():
            if event is not None:
                event.accept()
>>>>>>> ab9b2c0e
            if self.is_auto_controlled:
                self.update_auto_control.terminate()
                # stop main thread (which is probably blocked reading input) via an interrupt signal
                # only available for windows in version 3.2 or higher
                os.kill(os.getpid(), signal.SIGINT)
            sys.exit()

        # Simulates LiveSplit quitting without asking. See "TODO" at update_auto_control Worker
        # This also more gracefully exits LiveSplit
        # Users can still manually save their settings
        if a0 is None:
            exitProgram()

        if settings.haveSettingsChanged(self):
            # Give a different warning if there was never a settings file that was loaded successfully,
            # and "save as" instead of "save".
            settings_file_name = "Untitled" \
                if self.last_successfully_loaded_settings_file_path is None \
                else os.path.basename(self.last_successfully_loaded_settings_file_path)
            warning_message = f"Do you want to save changes made to settings file {settings_file_name}?"

            warning = QMessageBox.warning(
                self,
                "AutoSplit",
                warning_message,
                QMessageBox.StandardButton.Yes | QMessageBox.StandardButton.No | QMessageBox.StandardButton.Cancel)

            if warning is QMessageBox.StandardButton.Yes:
                # TODO: Don't close if user cancelled the save
                self.saveSettingsAs()
                exitProgram()
            if warning is QMessageBox.StandardButton.No:
                exitProgram()
            if warning is QMessageBox.StandardButton.Cancel:
                a0.ignore()
        else:
            exitProgram()


def main():
    app = QApplication(sys.argv)
    try:
        app.setWindowIcon(QtGui.QIcon(":/resources/icon.ico"))
        main_window = AutoSplit()
        main_window.show()
        # Needs to be after main_window.show() to be shown over
        if main_window.actionCheck_for_Updates_on_Open.isChecked():
            checkForUpdates(main_window, check_on_open=True)

        # Kickoff the event loop every so often so we can handle KeyboardInterrupt (^C)
        timer = QtCore.QTimer()
        timer.timeout.connect(lambda: None)
        timer.start(500)

        exit_code = app.exec()
    except Exception as exception:  # pylint: disable=broad-except
        # Print error to console if not running in executable
        if getattr(sys, "frozen", False):
            error_messages.exceptionTraceback(
                f"AutoSplit encountered an unrecoverable exception and will now close. {CREATE_NEW_ISSUE_MESSAGE}",
                exception)
        else:
            traceback.print_exception(type(exception), exception, exception.__traceback__)
        sys.exit(1)

    # Catch Keyboard Interrupts for a clean close
    signal.signal(signal.SIGINT, lambda code, _: sys.exit(code))

    sys.exit(exit_code)


def excepthook(exceptionType: type[BaseException], exception: BaseException, _traceback: Optional[TracebackType]):
    # Catch Keyboard Interrupts for a clean close
    if exceptionType is KeyboardInterrupt:
        sys.exit(0)
    error_messages.exceptionTraceback(
        "AutoSplit encountered an unhandled exception and will try to recover, "
        f"however, there is no guarantee everything will work properly. {CREATE_NEW_ISSUE_MESSAGE}",
        exception)


if __name__ == "__main__":
    sys.excepthook = excepthook
    main()<|MERGE_RESOLUTION|>--- conflicted
+++ resolved
@@ -26,27 +26,18 @@
 from win32 import win32gui
 from win32con import MAXBYTE
 
-<<<<<<< HEAD
-=======
-from menu_bar import about, VERSION, viewHelp, checkForUpdates, open_update_checker
-from settings_file import auto_split_directory
-from split_parser import BELOW_FLAG, DUMMY_FLAG, PAUSE_FLAG
-import capture_windows
-import compare
-import design
->>>>>>> ab9b2c0e
 import error_messages
 import settings_file as settings
 import split_parser
 from AutoControlledWorker import AutoControlledWorker
 from capture_windows import capture_region, Rect
-from gen import design
+from compare import checkIfImageHasTransparency, compareImage
+from gen import about, design, update_checker
 from hotkeys import send_command, afterSettingHotkey, setSplitHotkey, setResetHotkey, setSkipSplitHotkey, \
     setUndoSplitHotkey, setPauseHotkey
-from menu_bar import AboutWidget, VERSION, UpdateCheckerWidget, about, viewHelp, checkForUpdates
+from menu_bar import open_about, VERSION, viewHelp, checkForUpdates, open_update_checker
 from screen_region import selectRegion, selectWindow, alignRegion, validateBeforeComparison
 from split_parser import BELOW_FLAG, DUMMY_FLAG, PAUSE_FLAG
-from compare import checkIfImageHasTransparency, compareImage
 
 
 # Resize to these width and height so that FPS performance increases
@@ -60,16 +51,6 @@
     "Please create a New Issue at <a href='https://github.com/Toufool/Auto-Split/issues'>"
 "github.com/Toufool/Auto-Split/issues</a>, describe what happened, and copy & paste the error message below"
 
-<<<<<<< HEAD
-=======
-class AutoSplit(QtWidgets.QMainWindow, design.Ui_MainWindow):
-    from hotkeys import send_command
-    from settings_file import saveSettings, saveSettingsAs, loadSettings, haveSettingsChanged, getSaveSettingsValues, \
-        load_check_for_updates_on_open, set_check_for_updates_on_open
-    from screen_region import selectRegion, selectWindow, alignRegion, validateBeforeComparison
-    from hotkeys import afterSettingHotkey, beforeSettingHotkey, setSplitHotkey, setResetHotkey, setSkipSplitHotkey, \
-        setUndoSplitHotkey, setPauseHotkey
->>>>>>> ab9b2c0e
 
 class AutoSplit(QMainWindow, design.Ui_MainWindow):
     myappid = f"Toufool.AutoSplit.v{VERSION}"
@@ -95,8 +76,9 @@
     timerStartImage = QtCore.QTimer()
 
     # Windows
-    aboutWidget: AboutWidget
-    updateCheckerWidget: UpdateCheckerWidget
+    AboutWidget: about.Ui_aboutAutoSplitWidget
+    UpdateCheckerWidget: update_checker.Ui_UpdateChecker
+    CheckForUpdatesThread: QtCore.QThread
 
     # Settings
     split_image_directory = ""
@@ -171,18 +153,11 @@
         super().__init__(parent)
         self.setupUi(self)
 
-<<<<<<< HEAD
         settings.loadPyQtSettings(self)
-=======
-        self.load_check_for_updates_on_open()
-
-        # Parse command line args
-        self.is_auto_controlled = ('--auto-controlled' in sys.argv)
->>>>>>> ab9b2c0e
 
         # close all processes when closing window
         self.actionView_Help.triggered.connect(viewHelp)
-        self.actionAbout.triggered.connect(lambda: about(self))
+        self.actionAbout.triggered.connect(lambda: open_about(self))
         self.actionCheck_for_Updates.triggered.connect(lambda: checkForUpdates(self))
         self.actionSave_Settings.triggered.connect(lambda: settings.saveSettings(self))
         self.actionSave_Settings_As.triggered.connect(lambda: settings.saveSettingsAs(self))
@@ -274,12 +249,9 @@
 
     # FUNCTIONS
 
-<<<<<<< HEAD
     def getGlobalSettingsValues(self):
         self.setting_check_for_updates_on_open = QtCore.QSettings("AutoSplit", "Check For Updates On Open")
 
-=======
->>>>>>> ab9b2c0e
     # TODO add checkbox for going back to image 1 when resetting.
     def browse(self):
         # User selects the file with the split images in it.
@@ -1140,22 +1112,11 @@
         self.highest_similarity = 0.001
 
     # exit safely when closing the window
-<<<<<<< HEAD
 
     def closeEvent(self, a0: Optional[QtGui.QCloseEvent] = None):
-        # save global setting values here
-        self.setting_check_for_updates_on_open.setValue("check_for_updates_on_open",
-                                                        self.actionCheck_for_Updates_on_Open.isChecked())
-
         def exitProgram():
             if a0 is not None:
                 a0.accept()
-=======
-    def closeEvent(self, event: QtGui.QCloseEvent = None):
-        def exit():
-            if event is not None:
-                event.accept()
->>>>>>> ab9b2c0e
             if self.is_auto_controlled:
                 self.update_auto_control.terminate()
                 # stop main thread (which is probably blocked reading input) via an interrupt signal
