from __future__ import annotations

import webbrowser
from typing import TYPE_CHECKING, Any

import requests
from packaging import version
from PyQt6 import QtWidgets, QtCore
from requests.exceptions import RequestException
<<<<<<< HEAD
from win32 import win32gui
=======
from simplejson.errors import JSONDecodeError
>>>>>>> 3f9254b6

import error_messages
import user_profile
from capture_method import CAPTURE_METHODS, CaptureMethod, get_capture_method_by_index, get_capture_method_index
from gen import about, design, resources_rc, settings as settings_ui, update_checker  # noqa: F401
from hotkeys import set_hotkey

if TYPE_CHECKING:
    from AutoSplit import AutoSplit

# AutoSplit Version number
VERSION = "1.6.1"

# About Window


class __AboutWidget(QtWidgets.QWidget, about.Ui_AboutAutoSplitWidget):
    def __init__(self):
        super().__init__()
        self.setupUi(self)
        self.created_by_label.setOpenExternalLinks(True)
        self.donate_button_label.setOpenExternalLinks(True)
        self.version_label.setText(f"Version: {VERSION}")
        self.show()


def open_about(autosplit: AutoSplit):
    autosplit.AboutWidget = __AboutWidget()


class __UpdateCheckerWidget(QtWidgets.QWidget, update_checker.Ui_UpdateChecker):
    def __init__(self, latest_version: str, design_window: design.Ui_MainWindow, check_on_open: bool = False):
        super().__init__()
        self.setupUi(self)
        self.current_version_number_label.setText(VERSION)
        self.latest_version_number_label.setText(latest_version)
        self.left_button.clicked.connect(self.open_update)
        self.do_not_ask_again_checkbox.stateChanged.connect(self.do_not_ask_me_again_state_changed)
        self.design_window = design_window
        if version.parse(latest_version) > version.parse(VERSION):
            self.do_not_ask_again_checkbox.setVisible(check_on_open)
            self.show()
        elif not check_on_open:
            self.update_status_label.setText("You are on the latest AutoSplit version.")
            self.go_to_download_label.setVisible(False)
            self.left_button.setVisible(False)
            self.right_button.setText("OK")
            self.do_not_ask_again_checkbox.setVisible(False)
            self.show()

    def open_update(self):
        webbrowser.open("https://github.com/Toufool/Auto-Split/releases/latest")
        self.close()

    def do_not_ask_me_again_state_changed(self):
        user_profile.set_check_for_updates_on_open(
            self.design_window,
            self.do_not_ask_again_checkbox.isChecked())


def open_update_checker(autosplit: AutoSplit, latest_version: str, check_on_open: bool):
    autosplit.UpdateCheckerWidget = __UpdateCheckerWidget(latest_version, autosplit, check_on_open)


def view_help():
    webbrowser.open("https://github.com/Toufool/Auto-Split#tutorial")


class __CheckForUpdatesThread(QtCore.QThread):
    def __init__(self, autosplit: AutoSplit, check_on_open: bool):
        super().__init__()
        self.autosplit = autosplit
        self.check_on_open = check_on_open

    def run(self):
        try:
            response = requests.get("https://api.github.com/repos/Toufool/Auto-Split/releases/latest")
            latest_version = str(response.json()["name"]).split("v")[1]
            self.autosplit.update_checker_widget_signal.emit(latest_version, self.check_on_open)
        except (RequestException, KeyError, JSONDecodeError):
            if not self.check_on_open:
                self.autosplit.show_error_signal.emit(error_messages.check_for_updates)


def check_for_updates(autosplit: AutoSplit, check_on_open: bool = False):
    autosplit.CheckForUpdatesThread = __CheckForUpdatesThread(autosplit, check_on_open)
    autosplit.CheckForUpdatesThread.start()


class __SettingsWidget(QtWidgets.QDialog, settings_ui.Ui_DialogSettings):
    def __update_default_threshold(self, value: Any):
        self.__set_value("default_similarity_threshold", value)
        self.autosplit.table_current_image_threshold_label.setText(
            f"{self.autosplit.split_image.get_similarity_threshold(self.autosplit):.2f}"
            if self.autosplit.split_image
            else "-")
        self.autosplit.table_reset_image_threshold_label.setText(
            f"{self.autosplit.reset_image.get_similarity_threshold(self.autosplit):.2f}"
            if self.autosplit.reset_image
            else "-")

    def __set_value(self, key: str, value: Any):
        self.autosplit.settings_dict[key] = value

    def __capture_method_changed(self):
        selected_capture_method = get_capture_method_by_index(self.capture_method_combobox.currentIndex())
        if selected_capture_method == CaptureMethod.WINDOWS_GRAPHICS_CAPTURE:
            self.autosplit.select_region_button.setDisabled(True)
        else:
            self.autosplit.select_region_button.setDisabled(False)
            self.autosplit.windows_graphics_capture = None
            # Recover window from name
            hwnd = win32gui.FindWindow(None, self.autosplit.settings_dict["captured_window_title"])
            if hwnd:
                self.autosplit.hwnd = hwnd
        return selected_capture_method

    def __init__(self, autosplit: AutoSplit):
        super().__init__()
        self.setupUi(self)
        self.autosplit = autosplit

# region Build the Capture method combobox
        capture_methods = [
            f"- {method['name']} ({method['short_description']})"
            for method in CAPTURE_METHODS.values()]
        list_view = QtWidgets.QListView()
        list_view.setWordWrap(True)
        # HACK: The first time the dropdown is rendered, it does not have the right height
        # Assuming all options take 2 lines. And all lines (with separator) takes 17 pixels
        list_view.setMinimumHeight(17 * 2 * len(capture_methods))
        list_view.setVerticalScrollBarPolicy(QtCore.Qt.ScrollBarPolicy.ScrollBarAlwaysOff)
        self.capture_method_combobox.setView(list_view)
        self.capture_method_combobox.addItems(capture_methods)
        self.capture_method_combobox.setToolTip("\n\n".join([
            f"{method['name']} :\n{method['description']}"
            for method in CAPTURE_METHODS.values()]))
# endregion

# region Set initial values
        # Hotkeys
        self.split_input.setText(autosplit.settings_dict["split_hotkey"])
        self.reset_input.setText(autosplit.settings_dict["reset_hotkey"])
        self.undo_split_input.setText(autosplit.settings_dict["undo_split_hotkey"])
        self.skip_split_input.setText(autosplit.settings_dict["skip_split_hotkey"])
        self.pause_input.setText(autosplit.settings_dict["pause_hotkey"])

        # Capture Settings
        self.fps_limit_spinbox.setValue(autosplit.settings_dict["fps_limit"])
        self.live_capture_region_checkbox.setChecked(autosplit.settings_dict["live_capture_region"])
        self.capture_method_combobox.setCurrentIndex(
            get_capture_method_index(autosplit.settings_dict["capture_method"]))

        # Image Settings
        self.default_comparison_method.setCurrentIndex(autosplit.settings_dict["default_comparison_method"])
        self.default_similarity_threshold_spinbox.setValue(autosplit.settings_dict["default_similarity_threshold"])
        self.default_delay_time_spinbox.setValue(autosplit.settings_dict["default_delay_time"])
        self.default_pause_time_spinbox.setValue(autosplit.settings_dict["default_pause_time"])
        self.loop_splits_checkbox.setChecked(autosplit.settings_dict["loop_splits"])
# endregion
# region Binding
        # Hotkeys
        self.set_split_hotkey_button.clicked.connect(lambda: set_hotkey(self.autosplit, "split"))
        self.set_reset_hotkey_button.clicked.connect(lambda: set_hotkey(self.autosplit, "reset"))
        self.set_skip_split_hotkey_button.clicked.connect(lambda: set_hotkey(self.autosplit, "skip_split"))
        self.set_undo_split_hotkey_button.clicked.connect(lambda: set_hotkey(self.autosplit, "undo_split"))
        self.set_pause_hotkey_button.clicked.connect(lambda: set_hotkey(self.autosplit, "pause"))

        # Capture Settings
        self.fps_limit_spinbox.valueChanged.connect(lambda: self.__set_value(
            "fps_limit",
            self.fps_limit_spinbox.value()))
        self.live_capture_region_checkbox.stateChanged.connect(lambda: self.__set_value(
            "live_capture_region",
            self.live_capture_region_checkbox.isChecked()))
        self.capture_method_combobox.currentIndexChanged.connect(lambda: self.__set_value(
            "capture_method",
            self.__capture_method_changed()))

        # Image Settings
        self.default_comparison_method.currentIndexChanged.connect(lambda: self.__set_value(
            "default_comparison_method",
            self.default_comparison_method.currentIndex()))
        self.default_similarity_threshold_spinbox.valueChanged.connect(lambda: self.__update_default_threshold(
            self.default_similarity_threshold_spinbox.value()))
        self.default_delay_time_spinbox.valueChanged.connect(lambda: self.__set_value(
            "default_delay_time",
            self.default_delay_time_spinbox.value()))
        self.default_pause_time_spinbox.valueChanged.connect(lambda: self.__set_value(
            "default_pause_time",
            self.default_pause_time_spinbox.value()))
        self.loop_splits_checkbox.stateChanged.connect(lambda: self.__set_value(
            "loop_splits",
            self.loop_splits_checkbox.isChecked()))
# endregion

        self.show()


def open_settings(autosplit: AutoSplit):
    autosplit.SettingsWidget = __SettingsWidget(autosplit)


def get_default_settings_from_ui(autosplit: AutoSplit):
    temp_dialog = QtWidgets.QDialog()
    default_settings_dialog = settings_ui.Ui_DialogSettings()
    default_settings_dialog.setupUi(temp_dialog)
    default_settings: user_profile.UserProfileDict = {
        "split_hotkey": default_settings_dialog.split_input.text(),
        "reset_hotkey": default_settings_dialog.reset_input.text(),
        "undo_split_hotkey": default_settings_dialog.undo_split_input.text(),
        "skip_split_hotkey": default_settings_dialog.skip_split_input.text(),
        "pause_hotkey": default_settings_dialog.pause_input.text(),
        "fps_limit": default_settings_dialog.fps_limit_spinbox.value(),
        "live_capture_region": default_settings_dialog.live_capture_region_checkbox.isChecked(),
        "capture_method": get_capture_method_by_index(0),
        "default_comparison_method": default_settings_dialog.default_comparison_method.currentIndex(),
        "default_similarity_threshold": default_settings_dialog.default_similarity_threshold_spinbox.value(),
        "default_delay_time": default_settings_dialog.default_delay_time_spinbox.value(),
        "default_pause_time": default_settings_dialog.default_pause_time_spinbox.value(),
        "loop_splits": default_settings_dialog.loop_splits_checkbox.isChecked(),

        "split_image_directory": autosplit.split_image_folder_input.text(),
        "captured_window_title": "",
        "capture_region": {
            "x": autosplit.x_spinbox.value(),
            "y": autosplit.y_spinbox.value(),
            "width": autosplit.width_spinbox.value(),
            "height": autosplit.height_spinbox.value(),
        }
    }
    del temp_dialog
    return default_settings<|MERGE_RESOLUTION|>--- conflicted
+++ resolved
@@ -5,13 +5,10 @@
 
 import requests
 from packaging import version
-from PyQt6 import QtWidgets, QtCore
+from PyQt6 import QtCore, QtWidgets
 from requests.exceptions import RequestException
-<<<<<<< HEAD
+from simplejson.errors import JSONDecodeError
 from win32 import win32gui
-=======
-from simplejson.errors import JSONDecodeError
->>>>>>> 3f9254b6
 
 import error_messages
 import user_profile
