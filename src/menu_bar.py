--- conflicted
+++ resolved
@@ -144,26 +144,24 @@
             return 0
 
     def __capture_method_changed(self):
-<<<<<<< HEAD
-        capture_method = CAPTURE_METHODS.get_method_by_index(self.capture_method_combobox.currentIndex())
+        selected_capture_method = CAPTURE_METHODS.get_method_by_index(self.capture_method_combobox.currentIndex())
         # Release or start video capture device
-        self.__capture_device_changed(capture_method)
-        if capture_method == CaptureMethod.VIDEO_CAPTURE_DEVICE:
+        self.__capture_device_changed(selected_capture_method)
+        self.autosplit.windows_graphics_capture = None
+        if selected_capture_method == CaptureMethod.VIDEO_CAPTURE_DEVICE:
             self.autosplit.select_region_button.setDisabled(True)
             self.autosplit.select_window_button.setDisabled(True)
-            self.autosplit.windows_graphics_capture = None
-        elif capture_method != CaptureMethod.WINDOWS_GRAPHICS_CAPTURE:
+        else:
             self.autosplit.select_region_button.setDisabled(False)
             self.autosplit.select_window_button.setDisabled(False)
-            self.autosplit.windows_graphics_capture = None
             # Recover window from name
             hwnd = win32gui.FindWindow(None, self.autosplit.settings_dict["captured_window_title"])
             # Don't fallback to desktop
             if hwnd:
                 self.autosplit.hwnd = hwnd
-                if self.autosplit.settings_dict["capture_method"] == CaptureMethod.WINDOWS_GRAPHICS_CAPTURE:
+                if selected_capture_method == CaptureMethod.WINDOWS_GRAPHICS_CAPTURE:
                     self.autosplit.windows_graphics_capture = create_windows_graphics_capture(create_for_window(hwnd))
-        return capture_method
+        return selected_capture_method
 
     def __capture_device_changed(self, current_capture_method: Optional[Union[CaptureMethod, str]] = None):
         current_capture_method = current_capture_method or self.autosplit.settings_dict["capture_method"]
@@ -171,8 +169,7 @@
         if self.autosplit.capture_device:
             self.autosplit.capture_device.release()
             self.autosplit.capture_device = None
-        device_index = self.capture_device_combobox.currentIndex()
-        capture_device = self.__video_capture_devices[device_index]
+        capture_device = self.__video_capture_devices[self.capture_device_combobox.currentIndex()]
         if current_capture_method == CaptureMethod.VIDEO_CAPTURE_DEVICE:
             self.autosplit.settings_dict["captured_window_title"] = capture_device.name
             self.autosplit.capture_device = cv2.VideoCapture(capture_device.device_id)
@@ -191,18 +188,6 @@
                 self.get_capture_device_index(self.autosplit.settings_dict["capture_device_id"]))
         else:
             self.capture_device_combobox.setPlaceholderText("No device found.")
-=======
-        selected_capture_method = get_capture_method_by_index(self.capture_method_combobox.currentIndex())
-        self.autosplit.windows_graphics_capture = None
-        # Recover window from name
-        hwnd = win32gui.FindWindow(None, self.autosplit.settings_dict["captured_window_title"])
-        # Don't fallback to desktop
-        if hwnd:
-            self.autosplit.hwnd = hwnd
-            if selected_capture_method == CaptureMethod.WINDOWS_GRAPHICS_CAPTURE:
-                self.autosplit.windows_graphics_capture = create_windows_graphics_capture(create_for_window(hwnd))
-        return selected_capture_method
->>>>>>> 68128c5d
 
     def __init__(self, autosplit: AutoSplit):
         super().__init__()
@@ -219,8 +204,11 @@
         list_view = QtWidgets.QListView()
         list_view.setWordWrap(True)
         # HACK: The first time the dropdown is rendered, it does not have the right height
-        # Assuming all options take 2 lines (except camera which has 1). And all lines (with separator) takes 17 pixels
-        list_view.setMinimumHeight(17 * (2 * len(capture_method_values) - 1) + 1)
+        # Assuming all options take 2 lines (except camera and BitBlt which have 1).
+        # And all lines take 16 pixels
+        # And all separators take 2 pixels
+        doubled_len = 2 * len(capture_method_values)
+        list_view.setMinimumHeight((doubled_len - 2) * 16 + doubled_len)
         list_view.setVerticalScrollBarPolicy(QtCore.Qt.ScrollBarPolicy.ScrollBarAlwaysOff)
         self.capture_method_combobox.setView(list_view)
         self.capture_method_combobox.addItems(capture_list_items)
