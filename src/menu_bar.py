from __future__ import annotations

import threading
import webbrowser
from typing import TYPE_CHECKING, Any, Optional, Union, cast

import cv2
import requests
from packaging import version
from PyQt6 import QtCore, QtWidgets
from requests.exceptions import RequestException
from simplejson.errors import JSONDecodeError
from win32 import win32gui
from winsdk.windows.graphics.capture.interop import create_for_window

import error_messages
import user_profile
from capture_method import CAPTURE_METHODS, CameraInfo, CaptureMethod, get_all_video_capture_devices
from gen import about, design, resources_rc, settings as settings_ui, update_checker  # noqa: F401
from hotkeys import set_hotkey
from screen_region import create_windows_graphics_capture

if TYPE_CHECKING:
    from AutoSplit import AutoSplit

# AutoSplit Version number
AUTOSPLIT_VERSION = "2.0.0-alpha"

# About Window


class __AboutWidget(QtWidgets.QWidget, about.Ui_AboutAutoSplitWidget):
    def __init__(self):
        super().__init__()
        self.setupUi(self)
        self.created_by_label.setOpenExternalLinks(True)
        self.donate_button_label.setOpenExternalLinks(True)
        self.version_label.setText(f"Version: {AUTOSPLIT_VERSION}")
        self.show()


def open_about(autosplit: AutoSplit):
    autosplit.AboutWidget = __AboutWidget()


class __UpdateCheckerWidget(QtWidgets.QWidget, update_checker.Ui_UpdateChecker):
    def __init__(self, latest_version: str, design_window: design.Ui_MainWindow, check_on_open: bool = False):
        super().__init__()
        self.setupUi(self)
        self.current_version_number_label.setText(AUTOSPLIT_VERSION)
        self.latest_version_number_label.setText(latest_version)
        self.left_button.clicked.connect(self.open_update)
        self.do_not_ask_again_checkbox.stateChanged.connect(self.do_not_ask_me_again_state_changed)
        self.design_window = design_window
        if version.parse(latest_version) > version.parse(AUTOSPLIT_VERSION):
            self.do_not_ask_again_checkbox.setVisible(check_on_open)
            self.show()
        elif not check_on_open:
            self.update_status_label.setText("You are on the latest AutoSplit version.")
            self.go_to_download_label.setVisible(False)
            self.left_button.setVisible(False)
            self.right_button.setText("OK")
            self.do_not_ask_again_checkbox.setVisible(False)
            self.show()

    def open_update(self):
        webbrowser.open("https://github.com/Toufool/Auto-Split/releases/latest")
        self.close()

    def do_not_ask_me_again_state_changed(self):
        user_profile.set_check_for_updates_on_open(
            self.design_window,
            self.do_not_ask_again_checkbox.isChecked())


def open_update_checker(autosplit: AutoSplit, latest_version: str, check_on_open: bool):
    autosplit.UpdateCheckerWidget = __UpdateCheckerWidget(latest_version, autosplit, check_on_open)


def view_help():
    webbrowser.open("https://github.com/Toufool/Auto-Split#tutorial")


class __CheckForUpdatesThread(QtCore.QThread):
    def __init__(self, autosplit: AutoSplit, check_on_open: bool):
        super().__init__()
        self.autosplit = autosplit
        self.check_on_open = check_on_open

    def run(self):
        try:
            response = requests.get("https://api.github.com/repos/Toufool/Auto-Split/releases/latest")
            latest_version = str(response.json()["name"]).split("v")[1]
            self.autosplit.update_checker_widget_signal.emit(latest_version, self.check_on_open)
        except (RequestException, KeyError, JSONDecodeError):
            if not self.check_on_open:
                self.autosplit.show_error_signal.emit(error_messages.check_for_updates)


def check_for_updates(autosplit: AutoSplit, check_on_open: bool = False):
    autosplit.CheckForUpdatesThread = __CheckForUpdatesThread(autosplit, check_on_open)
    autosplit.CheckForUpdatesThread.start()


class __SettingsWidget(QtWidgets.QDialog, settings_ui.Ui_DialogSettings):
    __video_capture_devices: list[CameraInfo]
    """
    Used to temporarily store the existing cameras,
    we don't want to call `get_all_video_capture_devices` agains and possibly have a different result
    """

    def __update_default_threshold(self, value: Any):
        self.__set_value("default_similarity_threshold", value)
        self.autosplit.table_current_image_threshold_label.setText(
            f"{self.autosplit.split_image.get_similarity_threshold(self.autosplit):.2f}"
            if self.autosplit.split_image
            else "-")
        self.autosplit.table_reset_image_threshold_label.setText(
            f"{self.autosplit.reset_image.get_similarity_threshold(self.autosplit):.2f}"
            if self.autosplit.reset_image
            else "-")

    def __set_value(self, key: str, value: Any):
        self.autosplit.settings_dict[key] = value

    def get_capture_method_index(self, capture_method: Union[str, CaptureMethod]):
        """
        Returns 0 if the capture_method is invalid or unsupported
        """
        try:
            return list(CAPTURE_METHODS.keys()).index(cast(CaptureMethod, capture_method))
        except ValueError:
            return 0

    def get_capture_device_index(self, capture_device_id: int):
        """
        Returns 0 if the capture_device_id is invalid
        """
        try:
            return [device.id for device in self.__video_capture_devices].index(capture_device_id)
        except ValueError:
            return 0

    def __capture_method_changed(self):
<<<<<<< HEAD
        capture_method = CAPTURE_METHODS.get_method_by_index(self.capture_method_combobox.currentIndex())
        # Release or start video capture device
        self.__capture_device_changed(capture_method)
        if capture_method == CaptureMethod.VIDEO_CAPTURE_DEVICE:
            self.autosplit.select_region_button.setDisabled(True)
            self.autosplit.select_window_button.setDisabled(True)
            self.autosplit.windows_graphics_capture = None
        elif capture_method != CaptureMethod.WINDOWS_GRAPHICS_CAPTURE:
            self.autosplit.select_region_button.setDisabled(False)
            self.autosplit.select_window_button.setDisabled(False)
            self.autosplit.windows_graphics_capture = None
            # Recover window from name
            hwnd = win32gui.FindWindow(None, self.autosplit.settings_dict["captured_window_title"])
            if hwnd:
                self.autosplit.hwnd = hwnd
        return capture_method

    def __capture_device_changed(self, current_capture_method: Optional[Union[CaptureMethod, str]] = None):
        current_capture_method = current_capture_method or self.autosplit.settings_dict["capture_method"]
        # Always release the previous capture device
        if self.autosplit.capture_device:
            self.autosplit.capture_device.release()
            self.autosplit.capture_device = None
        device_index = self.capture_device_combobox.currentIndex()
        capture_device = self.__video_capture_devices[device_index]
        if current_capture_method == CaptureMethod.VIDEO_CAPTURE_DEVICE:
            self.autosplit.settings_dict["captured_window_title"] = capture_device.name
            self.autosplit.capture_device = cv2.VideoCapture(capture_device.id)
        return capture_device.id

    def __set_all_capture_devices_async(self):
        self.__video_capture_devices = get_all_video_capture_devices()
        if len(self.__video_capture_devices) > 0:
            for i in range(self.capture_device_combobox.count()):
                self.capture_device_combobox.removeItem(i)
            self.capture_device_combobox.addItems([
                f"* {device.name}{'' if device.occupied else ' (occupied)'}"
                for device in self.__video_capture_devices])
            self.capture_device_combobox.setEnabled(True)
            self.capture_device_combobox.setCurrentIndex(
                self.get_capture_device_index(self.autosplit.settings_dict["capture_device_id"]))
        else:
            self.capture_device_combobox.setPlaceholderText("No device found.")
=======
        selected_capture_method = get_capture_method_by_index(self.capture_method_combobox.currentIndex())
        self.autosplit.windows_graphics_capture = None
        # Recover window from name
        hwnd = win32gui.FindWindow(None, self.autosplit.settings_dict["captured_window_title"])
        # Don't fallback to desktop
        if hwnd:
            self.autosplit.hwnd = hwnd
            if self.autosplit.settings_dict["capture_method"] == CaptureMethod.WINDOWS_GRAPHICS_CAPTURE:
                self.autosplit.windows_graphics_capture = create_windows_graphics_capture(create_for_window(hwnd))
        return selected_capture_method
>>>>>>> 87c7ac64

    def __init__(self, autosplit: AutoSplit):
        super().__init__()
        self.setupUi(self)
        self.autosplit = autosplit

# region Build the Capture method combobox
        capture_method_values = CAPTURE_METHODS.values()
        threading.Thread(target=self.__set_all_capture_devices_async).start()
        capture_list_items = [
            f"- {method.name} ({method.short_description})"
            for method in capture_method_values
        ]
        list_view = QtWidgets.QListView()
        list_view.setWordWrap(True)
        # HACK: The first time the dropdown is rendered, it does not have the right height
        # Assuming all options take 2 lines (except camera which has 1). And all lines (with separator) takes 17 pixels
        list_view.setMinimumHeight(17 * (2 * len(capture_method_values) - 1) + 1)
        list_view.setVerticalScrollBarPolicy(QtCore.Qt.ScrollBarPolicy.ScrollBarAlwaysOff)
        self.capture_method_combobox.setView(list_view)
        self.capture_method_combobox.addItems(capture_list_items)
        self.capture_method_combobox.setToolTip("\n\n".join([
            f"{method.name} :\n{method.description}"
            for method in capture_method_values]))
# endregion

# region Set initial values
        # Hotkeys
        self.split_input.setText(autosplit.settings_dict["split_hotkey"])
        self.reset_input.setText(autosplit.settings_dict["reset_hotkey"])
        self.undo_split_input.setText(autosplit.settings_dict["undo_split_hotkey"])
        self.skip_split_input.setText(autosplit.settings_dict["skip_split_hotkey"])
        self.pause_input.setText(autosplit.settings_dict["pause_hotkey"])

        # Capture Settings
        self.fps_limit_spinbox.setValue(autosplit.settings_dict["fps_limit"])
        self.live_capture_region_checkbox.setChecked(autosplit.settings_dict["live_capture_region"])
        self.capture_method_combobox.setCurrentIndex(
            self.get_capture_method_index(autosplit.settings_dict["capture_method"]))

        # Image Settings
        self.default_comparison_method.setCurrentIndex(autosplit.settings_dict["default_comparison_method"])
        self.default_similarity_threshold_spinbox.setValue(autosplit.settings_dict["default_similarity_threshold"])
        self.default_delay_time_spinbox.setValue(autosplit.settings_dict["default_delay_time"])
        self.default_pause_time_spinbox.setValue(autosplit.settings_dict["default_pause_time"])
        self.loop_splits_checkbox.setChecked(autosplit.settings_dict["loop_splits"])
# endregion
# region Binding
        # Hotkeys
        self.set_split_hotkey_button.clicked.connect(lambda: set_hotkey(self.autosplit, "split"))
        self.set_reset_hotkey_button.clicked.connect(lambda: set_hotkey(self.autosplit, "reset"))
        self.set_skip_split_hotkey_button.clicked.connect(lambda: set_hotkey(self.autosplit, "skip_split"))
        self.set_undo_split_hotkey_button.clicked.connect(lambda: set_hotkey(self.autosplit, "undo_split"))
        self.set_pause_hotkey_button.clicked.connect(lambda: set_hotkey(self.autosplit, "pause"))

        # Capture Settings
        self.fps_limit_spinbox.valueChanged.connect(lambda: self.__set_value(
            "fps_limit",
            self.fps_limit_spinbox.value()))
        self.live_capture_region_checkbox.stateChanged.connect(lambda: self.__set_value(
            "live_capture_region",
            self.live_capture_region_checkbox.isChecked()))
        self.capture_method_combobox.currentIndexChanged.connect(lambda: self.__set_value(
            "capture_method",
            self.__capture_method_changed()))
        self.capture_device_combobox.currentIndexChanged.connect(lambda: self.__set_value(
            "capture_device_id",
            self.__capture_device_changed()))

        # Image Settings
        self.default_comparison_method.currentIndexChanged.connect(lambda: self.__set_value(
            "default_comparison_method",
            self.default_comparison_method.currentIndex()))
        self.default_similarity_threshold_spinbox.valueChanged.connect(lambda: self.__update_default_threshold(
            self.default_similarity_threshold_spinbox.value()))
        self.default_delay_time_spinbox.valueChanged.connect(lambda: self.__set_value(
            "default_delay_time",
            self.default_delay_time_spinbox.value()))
        self.default_pause_time_spinbox.valueChanged.connect(lambda: self.__set_value(
            "default_pause_time",
            self.default_pause_time_spinbox.value()))
        self.loop_splits_checkbox.stateChanged.connect(lambda: self.__set_value(
            "loop_splits",
            self.loop_splits_checkbox.isChecked()))
# endregion

        self.show()


def open_settings(autosplit: AutoSplit):
    autosplit.SettingsWidget = __SettingsWidget(autosplit)


def get_default_settings_from_ui(autosplit: AutoSplit):
    temp_dialog = QtWidgets.QDialog()
    default_settings_dialog = settings_ui.Ui_DialogSettings()
    default_settings_dialog.setupUi(temp_dialog)
    default_settings: user_profile.UserProfileDict = {
        "split_hotkey": default_settings_dialog.split_input.text(),
        "reset_hotkey": default_settings_dialog.reset_input.text(),
        "undo_split_hotkey": default_settings_dialog.undo_split_input.text(),
        "skip_split_hotkey": default_settings_dialog.skip_split_input.text(),
        "pause_hotkey": default_settings_dialog.pause_input.text(),
        "fps_limit": default_settings_dialog.fps_limit_spinbox.value(),
        "live_capture_region": default_settings_dialog.live_capture_region_checkbox.isChecked(),
        "capture_method": CAPTURE_METHODS.get_method_by_index(
            default_settings_dialog.capture_method_combobox.currentIndex()),
        "capture_device_id": default_settings_dialog.capture_device_combobox.currentIndex(),
        "default_comparison_method": default_settings_dialog.default_comparison_method.currentIndex(),
        "default_similarity_threshold": default_settings_dialog.default_similarity_threshold_spinbox.value(),
        "default_delay_time": default_settings_dialog.default_delay_time_spinbox.value(),
        "default_pause_time": default_settings_dialog.default_pause_time_spinbox.value(),
        "loop_splits": default_settings_dialog.loop_splits_checkbox.isChecked(),
        "split_image_directory": autosplit.split_image_folder_input.text(),
        "captured_window_title": "",
        "capture_region": {
            "x": autosplit.x_spinbox.value(),
            "y": autosplit.y_spinbox.value(),
            "width": autosplit.width_spinbox.value(),
            "height": autosplit.height_spinbox.value(),
        }}
    del temp_dialog
    return default_settings<|MERGE_RESOLUTION|>--- conflicted
+++ resolved
@@ -142,7 +142,6 @@
             return 0
 
     def __capture_method_changed(self):
-<<<<<<< HEAD
         capture_method = CAPTURE_METHODS.get_method_by_index(self.capture_method_combobox.currentIndex())
         # Release or start video capture device
         self.__capture_device_changed(capture_method)
@@ -156,8 +155,11 @@
             self.autosplit.windows_graphics_capture = None
             # Recover window from name
             hwnd = win32gui.FindWindow(None, self.autosplit.settings_dict["captured_window_title"])
+            # Don't fallback to desktop
             if hwnd:
                 self.autosplit.hwnd = hwnd
+                if self.autosplit.settings_dict["capture_method"] == CaptureMethod.WINDOWS_GRAPHICS_CAPTURE:
+                    self.autosplit.windows_graphics_capture = create_windows_graphics_capture(create_for_window(hwnd))
         return capture_method
 
     def __capture_device_changed(self, current_capture_method: Optional[Union[CaptureMethod, str]] = None):
@@ -186,18 +188,6 @@
                 self.get_capture_device_index(self.autosplit.settings_dict["capture_device_id"]))
         else:
             self.capture_device_combobox.setPlaceholderText("No device found.")
-=======
-        selected_capture_method = get_capture_method_by_index(self.capture_method_combobox.currentIndex())
-        self.autosplit.windows_graphics_capture = None
-        # Recover window from name
-        hwnd = win32gui.FindWindow(None, self.autosplit.settings_dict["captured_window_title"])
-        # Don't fallback to desktop
-        if hwnd:
-            self.autosplit.hwnd = hwnd
-            if self.autosplit.settings_dict["capture_method"] == CaptureMethod.WINDOWS_GRAPHICS_CAPTURE:
-                self.autosplit.windows_graphics_capture = create_windows_graphics_capture(create_for_window(hwnd))
-        return selected_capture_method
->>>>>>> 87c7ac64
 
     def __init__(self, autosplit: AutoSplit):
         super().__init__()
