--- conflicted
+++ resolved
@@ -140,22 +140,16 @@
             return 0
 
     def __capture_method_changed(self):
-<<<<<<< HEAD
         capture_method = CAPTURE_METHODS.get_method_by_index(self.capture_method_combobox.currentIndex())
         # Release or start video capture device
         self.__capture_device_changed(capture_method)
         if capture_method == CaptureMethod.VIDEO_CAPTURE_DEVICE:
             self.autosplit.select_region_button.setDisabled(True)
             self.autosplit.select_window_button.setDisabled(True)
-        elif capture_method == CaptureMethod.WINDOWS_GRAPHICS_CAPTURE:
-            self.autosplit.select_region_button.setDisabled(True)
-        else:
+            self.autosplit.windows_graphics_capture = None
+        elif capture_method != CaptureMethod.WINDOWS_GRAPHICS_CAPTURE:
             self.autosplit.select_region_button.setDisabled(False)
             self.autosplit.select_window_button.setDisabled(False)
-=======
-        selected_capture_method = get_capture_method_by_index(self.capture_method_combobox.currentIndex())
-        if selected_capture_method != CaptureMethod.WINDOWS_GRAPHICS_CAPTURE:
->>>>>>> 74edfc2c
             self.autosplit.windows_graphics_capture = None
             # Recover window from name
             hwnd = win32gui.FindWindow(None, self.autosplit.settings_dict["captured_window_title"])
