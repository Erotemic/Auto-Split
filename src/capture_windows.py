from ctypes import windll
from ctypes.wintypes import LONG, RECT, HBITMAP
from packaging import version
from typing import Dict
from win32 import win32gui
<<<<<<< HEAD
import sys
from packaging import version
=======
>>>>>>> 998779e5
import platform
import numpy as np
import win32ui
import win32con

# This is an undocumented nFlag value for PrintWindow
PW_RENDERFULLCONTENT = 0x00000002
accelerated_windows: Dict[int, bool] = {}
is_windows_11 = version.parse(platform.version()) >= version.parse("10.0.22000")


def capture_region(hwnd: int, rect: RECT):
    """
    Captures an image of the region for a window matching the given
    parameters of the bounding box

    @param hwnd: Handle to the window being captured
    @param rect: The coordinates of the region
    @return: The image of the region in the window in BGRA format
    """

    # Windows 11 has some jank, and we're not ready to fully investigate it
    # for now let's ensure it works at the cost of performance
    is_accelerated_window = is_windows_11 or accelerated_windows.get(hwnd)

    # The window type is not yet known, let's find out!
    if is_accelerated_window is None:
        # We need to get the image at least once to check if it's full black
        image = __get_image(hwnd, rect, False)
        # TODO check for first non-black pixel, no need to iterate through the whole image
        is_accelerated_window = not np.count_nonzero(image)
        accelerated_windows[hwnd] = is_accelerated_window
        return __get_image(hwnd, rect, True) if is_accelerated_window else image

    return __get_image(hwnd, rect, is_accelerated_window)


def __get_image(hwnd: int, rect: RECT, print_window=False):
    width: LONG = rect.right - rect.left
    height: LONG = rect.bottom - rect.top
    windowDC: int = win32gui.GetWindowDC(hwnd)
    dcObject = win32ui.CreateDCFromHandle(windowDC)

    # Causes a 10-15x performance drop. But allows recording hardware accelerated windows
    if (print_window):
        windll.user32.PrintWindow(hwnd, dcObject.GetSafeHdc(), PW_RENDERFULLCONTENT)

    compatibleDC = dcObject.CreateCompatibleDC()
    bitmap: HBITMAP = win32ui.CreateBitmap()
    bitmap.CreateCompatibleBitmap(dcObject, width, height)
    compatibleDC.SelectObject(bitmap)
    compatibleDC.BitBlt((0, 0), (width, height), dcObject, (rect.left, rect.top), win32con.SRCCOPY)

    image: np._BufferType = np.frombuffer(bitmap.GetBitmapBits(True), dtype='uint8')
    image.shape = (height, width, 4)

    dcObject.DeleteDC()
    compatibleDC.DeleteDC()
    win32gui.ReleaseDC(hwnd, windowDC)
    win32gui.DeleteObject(bitmap.GetHandle())

    return image<|MERGE_RESOLUTION|>--- conflicted
+++ resolved
@@ -3,11 +3,6 @@
 from packaging import version
 from typing import Dict
 from win32 import win32gui
-<<<<<<< HEAD
-import sys
-from packaging import version
-=======
->>>>>>> 998779e5
 import platform
 import numpy as np
 import win32ui
