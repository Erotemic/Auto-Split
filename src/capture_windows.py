--- conflicted
+++ resolved
@@ -1,28 +1,14 @@
 from __future__ import annotations
 from typing import Optional, TypedDict, cast, TYPE_CHECKING
-<<<<<<< HEAD
-if TYPE_CHECKING:
-    from AutoSplit import AutoSplit
-=======
 
 if TYPE_CHECKING:
     from AutoSplit import AutoSplit
 
 import asyncio
->>>>>>> e5a185d1
 
 import ctypes
 import ctypes.wintypes
 import d3dshot
-<<<<<<< HEAD
-# from winsdk.windows.graphics.capture import GraphicsCapturePicker
-# from winsdk._winrt import initialize_with_window
-
-from PyQt6 import QtCore, QtGui
-from PyQt6.QtWidgets import QLabel
-
-=======
->>>>>>> e5a185d1
 import cv2
 import numpy as np
 import win32con
@@ -31,17 +17,10 @@
 from PyQt6 import QtCore, QtGui
 from PyQt6.QtWidgets import QLabel
 from win32 import win32gui
-<<<<<<< HEAD
+from winsdk.windows.graphics.imaging import SoftwareBitmap, BitmapBufferAccessMode
 
 from capture_method import DisplayCaptureMethod
-
-=======
-from win32typing import PyCBitmap, PyCDC
-from winsdk.windows.graphics.imaging import SoftwareBitmap, BitmapBufferAccessMode
-
-from capture_method import CaptureMethod
 from screen_region import WindowsGraphicsCapture
->>>>>>> e5a185d1
 
 # This is an undocumented nFlag value for PrintWindow
 PW_RENDERFULLCONTENT = 0x00000002
@@ -68,11 +47,7 @@
             ctypes.windll.user32.PrintWindow(hwnd, dc_object.GetSafeHdc(), PW_RENDERFULLCONTENT)
 
         compatible_dc = dc_object.CreateCompatibleDC()
-<<<<<<< HEAD
         bitmap = win32ui.CreateBitmap()
-=======
-        bitmap: PyCBitmap = win32ui.CreateBitmap()
->>>>>>> e5a185d1
         bitmap.CreateCompatibleBitmap(dc_object, selection["width"], selection["height"])
         compatible_dc.SelectObject(bitmap)
         compatible_dc.BitBlt(
@@ -81,11 +56,7 @@
             dc_object,
             (selection["x"], selection["y"]),
             win32con.SRCCOPY)
-<<<<<<< HEAD
-        image = np.frombuffer(cast(bytes, bitmap.GetBitmapBits(True)), dtype="uint8")
-=======
         image = np.frombuffer(cast(bytes, bitmap.GetBitmapBits(True)), dtype=np.uint8)
->>>>>>> e5a185d1
         image.shape = (selection["height"], selection["width"], 4)
     # https://github.com/kaluluosi/pywin32-stubs/issues/5
     # pylint: disable=no-member
@@ -100,47 +71,6 @@
     # https://github.com/kaluluosi/pywin32-stubs/issues/5
     except win32ui.error:  # type: ignore
         pass
-<<<<<<< HEAD
-    return image
-
-
-def __d3d_capture(hwnd: int, selection: Region):
-    hmonitor = ctypes.windll.user32.MonitorFromWindow(hwnd, win32con.MONITOR_DEFAULTTONEAREST)
-    if not hmonitor:
-        return None
-    desktop_duplication.display = [
-        display for display
-        in desktop_duplication.displays
-        if display.hmonitor == hmonitor][0]
-    offset_x, offset_y, *_ = win32gui.GetWindowRect(hwnd)
-    offset_x -= desktop_duplication.display.position["left"]
-    offset_y -= desktop_duplication.display.position["top"]
-    screenshot = desktop_duplication.screenshot((
-        selection["x"] + offset_x,
-        selection["y"] + offset_y,
-        selection["width"] + selection["x"] + offset_x,
-        selection["height"] + selection["y"] + offset_y))
-    return cv2.cvtColor(screenshot, cv2.COLOR_RGB2BGRA)
-
-
-# def __windows_graphics_capture(hwnd: int, selection: Region, autosplit_hwnd: int):
-#     picker = GraphicsCapturePicker()
-#     initialize_with_window(picker, autosplit_hwnd)
-#     picker.pick_single_item_async()
-
-
-def __camera_capture(camera: Optional[cv2.VideoCapture], selection: Region):
-    if not camera:
-        return None
-    result, image = camera.read()
-    if not result:
-        return None
-    image = image[selection["x"]:selection["width"] + selection["x"],
-                  selection["y"]:selection["width"] + selection["y"]]
-    return cv2.cvtColor(image, cv2.COLOR_BGR2BGRA)
-
-
-=======
     return image
 
 
@@ -186,7 +116,17 @@
     return image
 
 
->>>>>>> e5a185d1
+def __camera_capture(camera: Optional[cv2.VideoCapture], selection: Region):
+    if not camera:
+        return None
+    result, image = camera.read()
+    if not result:
+        return None
+    image = image[selection["x"]:selection["width"] + selection["x"],
+                  selection["y"]:selection["width"] + selection["y"]]
+    return cv2.cvtColor(image, cv2.COLOR_BGR2BGRA)
+
+
 def capture_region(autosplit: AutoSplit):
     """
     Captures an image of the region for a window matching the given
@@ -200,26 +140,16 @@
     selection = autosplit.settings_dict["capture_region"]
     capture_method = autosplit.settings_dict["capture_method"]
 
-<<<<<<< HEAD
     if capture_method not in DisplayCaptureMethod:
         return __camera_capture(autosplit.camera, selection)
 
-    # if capture_method == DisplayCaptureMethod.WINDOWS_GRAPHICS_CAPTURE:
-    #     return __windows_graphics_capture(hwnd, selection, autosplit.effectiveWinId().__int__())
+    if capture_method == DisplayCaptureMethod.WINDOWS_GRAPHICS_CAPTURE:
+        return __windows_graphics_capture(autosplit.windows_graphics_capture, selection)
 
     if capture_method == DisplayCaptureMethod.DESKTOP_DUPLICATION:
         return __d3d_capture(hwnd, selection)
 
     return __bit_blt_capture(hwnd, selection, capture_method == DisplayCaptureMethod.PRINTWINDOW_RENDERFULLCONTENT)
-=======
-    if capture_method == CaptureMethod.WINDOWS_GRAPHICS_CAPTURE:
-        return __windows_graphics_capture(autosplit.windows_graphics_capture, selection)
-
-    if capture_method == CaptureMethod.DESKTOP_DUPLICATION:
-        return __d3d_capture(hwnd, selection)
-
-    return __bit_blt_capture(hwnd, selection, capture_method == CaptureMethod.PRINTWINDOW_RENDERFULLCONTENT)
->>>>>>> e5a185d1
 
 
 def set_ui_image(qlabel: QLabel, image: Optional[cv2.ndarray], transparency: bool):
