--- conflicted
+++ resolved
@@ -39,11 +39,7 @@
     image: Optional[cv2.ndarray] = None
     # If the window closes while it's being manipulated, it could cause a crash
     try:
-<<<<<<< HEAD
-        window_dc: int = win32gui.GetWindowDC(hwnd)
-=======
         window_dc = win32gui.GetWindowDC(hwnd)
->>>>>>> 24df1a38
         dc_object = win32ui.CreateDCFromHandle(window_dc)
 
         # Causes a 10-15x performance drop. But allows recording hardware accelerated windows
@@ -126,11 +122,10 @@
     return image, False
 
 
-<<<<<<< HEAD
-def __camera_capture(camera: Optional[cv2.VideoCapture], selection: Region):
-    if not camera:
+def __camera_capture(capture_device: Optional[cv2.VideoCapture], selection: Region):
+    if not capture_device:
         return None
-    result, image = camera.read()
+    result, image = capture_device.read()
     if not result:
         return None
     image = image[
@@ -140,10 +135,7 @@
     return cv2.cvtColor(image, cv2.COLOR_BGR2BGRA)
 
 
-def capture_region(autosplit: AutoSplit):
-=======
 def capture_region(autosplit: AutoSplit) -> tuple[Optional[cv2.ndarray], bool]:
->>>>>>> 24df1a38
     """
     Captures an image of the region for a window matching the given
     parameters of the bounding box
@@ -157,7 +149,7 @@
     capture_method = autosplit.settings_dict["capture_method"]
 
     if capture_method == CaptureMethod.VIDEO_CAPTURE_DEVICE:
-        return __camera_capture(autosplit.capture_device, selection)
+        return __camera_capture(autosplit.capture_device, selection), False
 
     if capture_method == CaptureMethod.WINDOWS_GRAPHICS_CAPTURE:
         return __windows_graphics_capture(autosplit.windows_graphics_capture, selection)
